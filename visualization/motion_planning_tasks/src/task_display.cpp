/*********************************************************************
 * Software License Agreement (BSD License)
 *
 *  Copyright (c) 2017, Bielefeld University
 *  All rights reserved.
 *
 *  Redistribution and use in source and binary forms, with or without
 *  modification, are permitted provided that the following conditions
 *  are met:
 *
 *   * Redistributions of source code must retain the above copyright
 *     notice, this list of conditions and the following disclaimer.
 *   * Redistributions in binary form must reproduce the above
 *     copyright notice, this list of conditions and the following
 *     disclaimer in the documentation and/or other materials provided
 *     with the distribution.
 *   * Neither the name of Bielefeld University nor the names of its
 *     contributors may be used to endorse or promote products derived
 *     from this software without specific prior written permission.
 *
 *  THIS SOFTWARE IS PROVIDED BY THE COPYRIGHT HOLDERS AND CONTRIBUTORS
 *  "AS IS" AND ANY EXPRESS OR IMPLIED WARRANTIES, INCLUDING, BUT NOT
 *  LIMITED TO, THE IMPLIED WARRANTIES OF MERCHANTABILITY AND FITNESS
 *  FOR A PARTICULAR PURPOSE ARE DISCLAIMED. IN NO EVENT SHALL THE
 *  COPYRIGHT OWNER OR CONTRIBUTORS BE LIABLE FOR ANY DIRECT, INDIRECT,
 *  INCIDENTAL, SPECIAL, EXEMPLARY, OR CONSEQUENTIAL DAMAGES (INCLUDING,
 *  BUT NOT LIMITED TO, PROCUREMENT OF SUBSTITUTE GOODS OR SERVICES;
 *  LOSS OF USE, DATA, OR PROFITS; OR BUSINESS INTERRUPTION) HOWEVER
 *  CAUSED AND ON ANY THEORY OF LIABILITY, WHETHER IN CONTRACT, STRICT
 *  LIABILITY, OR TORT (INCLUDING NEGLIGENCE OR OTHERWISE) ARISING IN
 *  ANY WAY OUT OF THE USE OF THIS SOFTWARE, EVEN IF ADVISED OF THE
 *  POSSIBILITY OF SUCH DAMAGE.
 *********************************************************************/

/* Author: Robert Haschke
   Desc:   Monitor manipulation tasks and visualize their solutions
*/

#include "task_display.h"
#include "task_panel.h"
#include "task_list_model.h"
#include "meta_task_list_model.h"
#include <moveit/task_constructor/introspection.h>
#include <moveit/visualization_tools/task_solution_visualization.h>
#include <moveit/visualization_tools/marker_visualization.h>
#include <moveit/visualization_tools/display_solution.h>
#include <moveit_task_constructor_msgs/srv/get_solution.hpp>

#include <moveit/rdf_loader/rdf_loader.h>
#include <moveit/robot_model/robot_model.h>

#include <rviz_common/display_context.hpp>
#include <rviz_common/properties/string_property.hpp>
#include <rviz_common/properties/ros_topic_property.hpp>
#include <rviz_common/properties/status_property.hpp>
#include <rviz_common/frame_manager_iface.hpp>
#include <rosidl_runtime_cpp/traits.hpp>
#include <OgreSceneNode.h>
#include <QTimer>

static const rclcpp::Logger LOGGER = rclcpp::get_logger("moveit_task_constructor_visualization.task_display");

namespace moveit_rviz_plugin {

TaskDisplay::TaskDisplay() : Display(), panel_requested_(false), received_task_description_(false) {
	task_list_model_.reset(new TaskListModel);

	MetaTaskListModel::instance().insertModel(task_list_model_.get(), this);

	connect(task_list_model_.get(), SIGNAL(rowsInserted(QModelIndex, int, int)), this,
	        SLOT(onTasksInserted(QModelIndex, int, int)));
	connect(task_list_model_.get(), SIGNAL(rowsAboutToBeRemoved(QModelIndex, int, int)), this,
	        SLOT(onTasksRemoved(QModelIndex, int, int)));
	connect(task_list_model_.get(), SIGNAL(dataChanged(QModelIndex, QModelIndex)), this,
	        SLOT(onTaskDataChanged(QModelIndex, QModelIndex)));

	robot_description_property_ = new rviz_common::properties::StringProperty(
	    "Robot Description", "robot_description", "The name of the ROS parameter where the URDF for the robot is loaded",
	    this, SLOT(changedRobotDescription()), this);

	task_solution_topic_property_ = new rviz_common::properties::RosTopicProperty(
	    "Task Solution Topic", "", rosidl_generator_traits::data_type<moveit_task_constructor_msgs::msg::Solution>(),
<<<<<<< HEAD
	    "The topic on which task solutions (moveit_msgs::Solution messages) are received", this,
=======
	    "The topic on which task solutions (moveit_msgs::msg::Solution messages) are received", this,
>>>>>>> f79c6c53
	    SLOT(changedTaskSolutionTopic()), this);

	trajectory_visual_.reset(new TaskSolutionVisualization(this, this));
	connect(trajectory_visual_.get(), SIGNAL(activeStageChanged(size_t)), task_list_model_.get(),
	        SLOT(highlightStage(size_t)));

	tasks_property_ =
	    new rviz_common::properties::Property("Tasks", QVariant(), "Tasks received on monitored topic", this);
}

TaskDisplay::~TaskDisplay() {
	if (panel_requested_)
		TaskPanel::release();  // Indicate that we don't need a TaskPanel anymore
}

void TaskDisplay::onInitialize() {
	Display::onInitialize();
	rviz_ros_node_ = context_->getRosNodeAbstraction();
	task_solution_topic_property_->initialize(rviz_ros_node_);
	trajectory_visual_->onInitialize(scene_node_, context_);
	task_list_model_->setDisplayContext(context_);
}

inline void TaskDisplay::requestPanel() {
	if (panel_requested_)
		return;  // already done

	// Create a new TaskPanel if not yet done.
	// This cannot be done in initialize(), because Panel loading follows Display loading in rviz.
	panel_requested_ = true;
	TaskPanel::request(context_->getWindowManager());
}

void TaskDisplay::loadRobotModel() {
	rdf_loader_.reset(
	    new rdf_loader::RDFLoader(rviz_ros_node_.lock()->get_raw_node(), robot_description_property_->getStdString()));

	if (!rdf_loader_->getURDF()) {
		this->setStatus(rviz_common::properties::StatusProperty::Error, "Robot Model",
		                "Failed to load from parameter " + robot_description_property_->getString());
		return;
	}
	this->setStatus(rviz_common::properties::StatusProperty::Ok, "Robot Model", "Successfully loaded");

	const srdf::ModelSharedPtr& srdf =
	    rdf_loader_->getSRDF() ? rdf_loader_->getSRDF() : srdf::ModelSharedPtr(new srdf::Model());
	robot_model_.reset(new moveit::core::RobotModel(rdf_loader_->getURDF(), srdf));

	// Send to child class
	trajectory_visual_->onRobotModelLoaded(robot_model_);
	trajectory_visual_->onEnable();

	// share the planning scene with task models
	task_list_model_->setScene(trajectory_visual_->getScene());

	// perform any postponed subscription to topics (after scene is well-defined)
	changedTaskSolutionTopic();
}

void TaskDisplay::reset() {
	Display::reset();
	loadRobotModel();
	trajectory_visual_->reset();
}

void TaskDisplay::save(rviz_common::Config config) const {
	Display::save(config);
}

void TaskDisplay::load(const rviz_common::Config& config) {
	Display::load(config);
}

void TaskDisplay::onEnable() {
	Display::onEnable();
	loadRobotModel();
	calculateOffsetPosition();
}

void TaskDisplay::onDisable() {
	Display::onDisable();
	trajectory_visual_->onDisable();
}

void TaskDisplay::fixedFrameChanged() {
	Display::fixedFrameChanged();
	calculateOffsetPosition();
}

void TaskDisplay::calculateOffsetPosition() {
	if (!robot_model_)
		return;

	Ogre::Vector3 position;
	Ogre::Quaternion orientation;

	context_->getFrameManager()->getTransform(robot_model_->getModelFrame(), rclcpp::Time(0, 0, RCL_ROS_TIME), position,
	                                          orientation);

	scene_node_->setPosition(position);
	scene_node_->setOrientation(orientation);
}

void TaskDisplay::update(float wall_dt, float ros_dt) {
	requestPanel();
	Display::update(wall_dt, ros_dt);
	calculateOffsetPosition();
	trajectory_visual_->update(wall_dt, ros_dt);
}

void TaskDisplay::changedRobotDescription() {
	if (isEnabled())
		reset();
	else
		loadRobotModel();
}

void TaskDisplay::taskDescriptionCB(const moveit_task_constructor_msgs::msg::TaskDescription::ConstSharedPtr& msg) {
	setStatus(rviz_common::properties::StatusProperty::Ok, "Task Monitor", "OK");
	requestPanel();
	task_list_model_->processTaskDescriptionMessage(*msg, base_ns_ + GET_SOLUTION_SERVICE "_" + msg->task_id);

	// Start listening to other topics if this is the first description
	// Waiting for the description ensures we do not receive data that cannot be interpreted yet
	if (!received_task_description_ && !msg->stages.empty()) {
		auto ros_node_abstraction = context_->getRosNodeAbstraction().lock();
		if (!ros_node_abstraction) {
			RCLCPP_INFO(LOGGER, "Unable to lock weak_ptr from DisplayContext in taskDescriptionCB");
			return;
		}
		auto node = ros_node_abstraction->get_raw_node();
		received_task_description_ = true;
		task_statistics_sub = node->create_subscription<moveit_task_constructor_msgs::msg::TaskStatistics>(
		    base_ns_ + STATISTICS_TOPIC, rclcpp::QoS(2).transient_local(),
		    std::bind(&TaskDisplay::taskStatisticsCB, this, std::placeholders::_1));
		task_solution_sub = node->create_subscription<moveit_task_constructor_msgs::msg::Solution>(
		    base_ns_ + SOLUTION_TOPIC, rclcpp::QoS(2).transient_local(),
		    std::bind(&TaskDisplay::taskSolutionCB, this, std::placeholders::_1));
	}
}

void TaskDisplay::taskStatisticsCB(const moveit_task_constructor_msgs::msg::TaskStatistics::ConstSharedPtr& msg) {
	setStatus(rviz_common::properties::StatusProperty::Ok, "Task Monitor", "OK");
	task_list_model_->processTaskStatisticsMessage(*msg);
}

void TaskDisplay::taskSolutionCB(const moveit_task_constructor_msgs::msg::Solution::ConstSharedPtr& msg) {
	setStatus(rviz_common::properties::StatusProperty::Ok, "Task Monitor", "OK");
	try {
		const DisplaySolutionPtr& s = task_list_model_->processSolutionMessage(*msg);
		if (s)
			trajectory_visual_->showTrajectory(s, false);
		else
			setSolutionStatus(false);
	} catch (const std::invalid_argument& e) {
		RCLCPP_ERROR_STREAM(LOGGER, e.what());
		setSolutionStatus(false, e.what());
	}
}

void TaskDisplay::changedTaskSolutionTopic() {
	// postpone setup until scene is well-defined
	if (!trajectory_visual_->getScene())
		return;

	task_description_sub.reset();
	task_statistics_sub.reset();
	task_solution_sub.reset();

	received_task_description_ = false;

	// generate task monitoring topics from solution topic
	const QString& solution_topic = task_solution_topic_property_->getString();
	if (!solution_topic.endsWith(QString("/").append(SOLUTION_TOPIC))) {
		setStatus(rviz_common::properties::StatusProperty::Error, "Task Monitor",
		          QString("Invalid topic. Expecting a name ending on \"/%1\"").arg(SOLUTION_TOPIC));
		return;
	}

	base_ns_ = solution_topic.toStdString().substr(0, solution_topic.length() - strlen(SOLUTION_TOPIC));

	auto ros_node_abstraction = context_->getRosNodeAbstraction().lock();
	if (!ros_node_abstraction) {
		RCLCPP_INFO(LOGGER, "Unable to lock weak_ptr from DisplayContext in changedTaskSolutionTopic");
		return;
	}
	// listen to task descriptions updates
	task_description_sub =
	    ros_node_abstraction->get_raw_node()->create_subscription<moveit_task_constructor_msgs::msg::TaskDescription>(
	        base_ns_ + DESCRIPTION_TOPIC, rclcpp::QoS(10).transient_local(),
	        std::bind(&TaskDisplay::taskDescriptionCB, this, std::placeholders::_1));

	setStatus(rviz_common::properties::StatusProperty::Warn, "Task Monitor", "No messages received");
}

void TaskDisplay::setSolutionStatus(bool ok, const char* msg) {
	if (ok)
		setStatus(rviz_common::properties::StatusProperty::Ok, "Solution", "Ok");
	else
		setStatus(rviz_common::properties::StatusProperty::Warn, "Solution", msg ? msg : "Retrieval failed");
}

void TaskDisplay::onTasksInserted(const QModelIndex& parent, int first, int last) {
	if (parent.isValid())
		return;  // only handle top-level items

	TaskListModel* m = static_cast<TaskListModel*>(sender());
	for (; first <= last; ++first) {
		QModelIndex idx = m->index(first, 0, parent);
		tasks_property_->addChild(
		    new rviz_common::properties::Property(idx.data().toString(), idx.sibling(idx.row(), 1).data()), first);
	}
}

void TaskDisplay::onTasksRemoved(const QModelIndex& parent, int first, int last) {
	if (parent.isValid())
		return;  // only handle top-level items

	for (; first <= last; ++first)
		delete tasks_property_->takeChildAt(first);

	trajectory_visual_->reset();
}

void TaskDisplay::onTaskDataChanged(const QModelIndex& topLeft, const QModelIndex& bottomRight) {
	if (topLeft.parent().isValid())
		return;  // only handle top-level items

	for (int row = topLeft.row(); row <= bottomRight.row(); ++row) {
		rviz_common::properties::Property* child = tasks_property_->childAt(row);
		assert(child);

		if (topLeft.column() <= 0 && 0 <= bottomRight.column())  // name changed
			child->setName(topLeft.sibling(row, 0).data().toString());
		if (topLeft.column() <= 1 && 1 <= bottomRight.column())  // #solutions changed
			child->setValue(topLeft.sibling(row, 1).data());
	}
}

}  // namespace moveit_rviz_plugin<|MERGE_RESOLUTION|>--- conflicted
+++ resolved
@@ -80,11 +80,7 @@
 
 	task_solution_topic_property_ = new rviz_common::properties::RosTopicProperty(
 	    "Task Solution Topic", "", rosidl_generator_traits::data_type<moveit_task_constructor_msgs::msg::Solution>(),
-<<<<<<< HEAD
-	    "The topic on which task solutions (moveit_msgs::Solution messages) are received", this,
-=======
 	    "The topic on which task solutions (moveit_msgs::msg::Solution messages) are received", this,
->>>>>>> f79c6c53
 	    SLOT(changedTaskSolutionTopic()), this);
 
 	trajectory_visual_.reset(new TaskSolutionVisualization(this, this));
