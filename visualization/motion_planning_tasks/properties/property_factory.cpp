--- conflicted
+++ resolved
@@ -148,25 +148,4 @@
 		new rviz_common::properties::Property("no properties", QVariant(), QString(), root);
 }
 
-<<<<<<< HEAD
-#ifndef HAVE_YAML
-rviz_common::properties::Property* PropertyFactory::createDefault(const std::string& name, const std::string& /*type*/,
-                                                                  const std::string& description,
-                                                                  const std::string& value,
-                                                                  rviz_common::properties::Property* old) {
-	if (old) {  // reuse existing Property?
-		assert(old->getNameStd() == name);
-		old->setDescription(QString::fromStdString(description));
-		old->setValue(QString::fromStdString(value));
-		return old;
-	} else {  // create new Property?
-		rviz_common::properties::Property* result = new rviz::StringProperty(
-		    QString::fromStdString(name), QString::fromStdString(value), QString::fromStdString(description));
-		result->setReadOnly(true);
-		return result;
-	}
-}
-#endif
-=======
->>>>>>> 377d0904
 }  // namespace moveit_rviz_plugin