/*********************************************************************
 * Software License Agreement (BSD License)
 *
 *  Copyright (c) 2017, Bielefeld University
 *  All rights reserved.
 *
 *  Redistribution and use in source and binary forms, with or without
 *  modification, are permitted provided that the following conditions
 *  are met:
 *
 *   * Redistributions of source code must retain the above copyright
 *     notice, this list of conditions and the following disclaimer.
 *   * Redistributions in binary form must reproduce the above
 *     copyright notice, this list of conditions and the following
 *     disclaimer in the documentation and/or other materials provided
 *     with the distribution.
 *   * Neither the name of Bielefeld University nor the names of its
 *     contributors may be used to endorse or promote products derived
 *     from this software without specific prior written permission.
 *
 *  THIS SOFTWARE IS PROVIDED BY THE COPYRIGHT HOLDERS AND CONTRIBUTORS
 *  "AS IS" AND ANY EXPRESS OR IMPLIED WARRANTIES, INCLUDING, BUT NOT
 *  LIMITED TO, THE IMPLIED WARRANTIES OF MERCHANTABILITY AND FITNESS
 *  FOR A PARTICULAR PURPOSE ARE DISCLAIMED. IN NO EVENT SHALL THE
 *  COPYRIGHT OWNER OR CONTRIBUTORS BE LIABLE FOR ANY DIRECT, INDIRECT,
 *  INCIDENTAL, SPECIAL, EXEMPLARY, OR CONSEQUENTIAL DAMAGES (INCLUDING,
 *  BUT NOT LIMITED TO, PROCUREMENT OF SUBSTITUTE GOODS OR SERVICES;
 *  LOSS OF USE, DATA, OR PROFITS; OR BUSINESS INTERRUPTION) HOWEVER
 *  CAUSED AND ON ANY THEORY OF LIABILITY, WHETHER IN CONTRACT, STRICT
 *  LIABILITY, OR TORT (INCLUDING NEGLIGENCE OR OTHERWISE) ARISING IN
 *  ANY WAY OUT OF THE USE OF THIS SOFTWARE, EVEN IF ADVISED OF THE
 *  POSSIBILITY OF SUCH DAMAGE.
 *********************************************************************/

/* Author: Robert Haschke */

#include "task_list_model.h"
#include "local_task_model.h"
#include "remote_task_model.h"
#include "factory_model.h"

#include <ros/console.h>
#include <QMimeData>
#include <qevent.h>

namespace moveit_rviz_plugin {

static const std::string LOGNAME("TaskListModel");

QString TaskListModel::horizontalHeader(int column)
{
	switch (column) {
	case 0: return tr("Name");
	case 1: return tr("# solved");
	case 2: return tr("# failed");
	}
	return QString();
}

QVariant BaseTaskModel::headerData(int section, Qt::Orientation orientation, int role) const
{
	if (orientation == Qt::Horizontal && role == Qt::DisplayRole)
		return TaskListModel::horizontalHeader(section);
	return QAbstractItemModel::headerData(section, orientation, role);
}

Qt::ItemFlags BaseTaskModel::flags(const QModelIndex &index) const
{
	Qt::ItemFlags flags = QAbstractItemModel::flags(index);
	if (index.column() == 0)
		flags |= Qt::ItemIsEditable; // name is editable
	return flags;
}


StageFactoryPtr getStageFactory()
{
	static std::weak_ptr<StageFactory> factory;
	if (!factory.expired())
		return factory.lock();

	StageFactoryPtr result(new StageFactory("moveit_task_constructor",
	                                        "moveit::task_constructor::Stage"));
	// Hm. pluglinlib / ClassLoader cannot instantiate classes in implicitly loaded libs
	result->addBuiltInClass<moveit::task_constructor::SerialContainer>("Serial Container", "");
	factory = result; // remember for future uses
	return result;
}


class TaskListModelPrivate {
public:
	Q_DECLARE_PUBLIC(TaskListModel)
	TaskListModel* q_ptr;

	struct BaseModelData {
		BaseModelData(BaseTaskModel* m) : model_(m) {}

		BaseTaskModel* model_;
		// map of proxy=source QModelIndex's internal pointer to source QModelIndex
		QHash<void*, QModelIndex> proxy_to_source_mapping_;
	};

	// top-level items
	std::vector<BaseModelData> tasks_;

	// map from remote task IDs to tasks
	// if task is destroyed remotely, it is marked with flag IS_DESTROYED
	// if task is removed locally from tasks vector, it is marked with a nullptr
	std::map<std::string, RemoteTaskModel*> remote_tasks_;

	// factory used to create stages
	StageFactoryPtr stage_factory_;

public:
	TaskListModelPrivate(TaskListModel* q_ptr) : q_ptr(q_ptr) {}

	// retrieve the source_index corresponding to proxy_index
	QModelIndex mapToSource(const QModelIndex &proxy_index, BaseModelData **task = nullptr) const {
		Q_ASSERT(proxy_index.isValid());
		Q_ASSERT(proxy_index.model() == q_ptr);

		void* internal_pointer = proxy_index.internalPointer();
		for (const BaseModelData& t : tasks_) {
			// handling of top-level items
			if (internal_pointer == t.model_) {
				if (task) *task = const_cast<BaseModelData*>(&t);
				return t.model_->index(0, proxy_index.column());
			}
			// for all other levels, internal_pointer maps to source parent
			auto it = t.proxy_to_source_mapping_.constFind(internal_pointer);
			if (it != t.proxy_to_source_mapping_.constEnd()) {
				if (task) *task = const_cast<BaseModelData*>(&t);
				return t.model_->index(proxy_index.row(), proxy_index.column(), *it);
			}
		}
		Q_ASSERT(false);
	}

	QModelIndex mapFromSource(const QModelIndex &src, BaseModelData *task = nullptr) const {
		if (!src.isValid())
			return QModelIndex();

		QModelIndex src_parent = src.parent();
		if (!src_parent.isValid()) { // top-level item
			void* internal_pointer = src.internalPointer();
			int row = 0;
			for (const BaseModelData& t : tasks_) {
				if (t.model_->index(0, 0).internalPointer() == internal_pointer)
					return q_ptr->createIndex(row, src.column(), t.model_);
				++row;
			}
			Q_ASSERT(false);
		}

		// store source index in mapping, currently only if task was provided (coming top-down)
		// TODO: do we need to populate the mapping also when coming bottom-up?
		// This would require climbing up the tree until we reach root
		if (task) task->proxy_to_source_mapping_.insert(src_parent.internalPointer(), src_parent);

		// use internal pointer from parent
		return q_ptr->createIndex(src.row(), src.column(), src_parent.internalPointer());
	}

	void removeTask(BaseTaskModel *model);

private:
	void _q_sourceRowsAboutToBeInserted(const QModelIndex &parent, int start, int end);
	void _q_sourceRowsInserted(const QModelIndex &parent, int start, int end);
	void _q_sourceRowsAboutToBeRemoved(const QModelIndex &parent, int start, int end);
	void _q_sourceRowsRemoved(const QModelIndex &parent, int start, int end);
	void _q_sourceRowsAboutToBeMoved(const QModelIndex &sourceParent, int sourceStart, int sourceEnd, const QModelIndex &destParent, int dest);
	void _q_sourceRowsMoved(const QModelIndex &sourceParent, int sourceStart, int sourceEnd, const QModelIndex &destParent, int dest);

	void _q_sourceDataChanged(const QModelIndex &topLeft, const QModelIndex &bottomRight, const QVector<int> &roles);
};


TaskListModel::TaskListModel(QObject *parent)
   : QAbstractItemModel(parent)
{
	d_ptr = new TaskListModelPrivate(this);
	ROS_DEBUG_NAMED(LOGNAME, "created TaskListModel: %p", this);
}

TaskListModel::~TaskListModel() {
	ROS_DEBUG_NAMED(LOGNAME, "destroying TaskListModel: %p", this);
	delete d_ptr;
}

int TaskListModel::rowCount(const QModelIndex &parent) const
{
	Q_D(const TaskListModel);
	if (parent.column() > 0)
		return 0;

	if (!parent.isValid()) // root
		return d->tasks_.size();

	QModelIndex src_parent = d->mapToSource(parent);
	return src_parent.model()->rowCount(src_parent);
}

QModelIndex TaskListModel::index(int row, int column, const QModelIndex &parent) const
{
	Q_D(const TaskListModel);
	if (row < 0 || column < 0 || column >= columnCount(parent))
		return QModelIndex();

	if (!parent.isValid()) { // top-level items
		if ((size_t)row >= d->tasks_.size())
			return QModelIndex();

		TaskListModelPrivate::BaseModelData& task
		      = const_cast<TaskListModelPrivate::BaseModelData&>(d->tasks_.at(row));
		// for top-level item, internal pointer refers to model
		return createIndex(row, column, task.model_);
	}

	// other items need to refer to operation on source model
	TaskListModelPrivate::BaseModelData *task;
	QModelIndex src_parent = d->mapToSource(parent, &task);
	return d->mapFromSource(task->model_->index(row, column, src_parent), task);
}

QModelIndex TaskListModel::parent(const QModelIndex &child) const
{
	Q_D(const TaskListModel);
	if (!child.isValid())
		return QModelIndex();

	TaskListModelPrivate::BaseModelData *task;
	QModelIndex src_parent = d->mapToSource(child, &task).parent();
	return d->mapFromSource(src_parent, task);
}

Qt::ItemFlags TaskListModel::flags(const QModelIndex &index) const
{
	Q_D(const TaskListModel);

	if (!index.isValid()) {
		Qt::ItemFlags f = QAbstractItemModel::flags(index);
		// dropping at root will create a new task
		if (d->stage_factory_)
			f |= Qt::ItemIsDropEnabled;
		return f;
	}

	QModelIndex src_index = d->mapToSource(index);
	return src_index.model()->flags(src_index);
}

void TaskListModel::setStageFactory(const StageFactoryPtr &factory)
{
	Q_D(TaskListModel);
	d->stage_factory_ = factory;
}

QStringList TaskListModel::mimeTypes() const
{
	Q_D(const TaskListModel);
	QStringList result;
	if (d->stage_factory_)
		result << d->stage_factory_->mimeType();
	return result;
}

QVariant TaskListModel::headerData(int section, Qt::Orientation orientation, int role) const
{
	if (orientation == Qt::Horizontal && role == Qt::DisplayRole)
		return TaskListModel::horizontalHeader(section);
	else
		return QAbstractItemModel::headerData(section, orientation, role);
}

QVariant TaskListModel::data(const QModelIndex &index, int role) const
{
	Q_D(const TaskListModel);
	QModelIndex src_index = d->mapToSource(index);
	return src_index.model()->data(src_index, role);
}

bool TaskListModel::setData(const QModelIndex &index, const QVariant &value, int role)
{
	Q_D(const TaskListModel);
	TaskListModelPrivate::BaseModelData *task;
	QModelIndex src_index = d->mapToSource(index, &task);
	Q_ASSERT(task->model_ == src_index.model());
	return task->model_->setData(src_index, value, role);
}

<<<<<<< HEAD
bool TaskListModel::removeRows(int row, int count, const QModelIndex &parent)
{
	// TODO
	return false;
}

// process a task description message:
// update existing RemoteTask, create a new one, or (if msg.stages is empty) delete an existing one
void TaskListModel::processTaskDescriptionMessage(const std::string& id,
                                                  const moveit_task_constructor::TaskDescription &msg)
=======
// process a task monitoring message:
// update existing RemoteTask, create a new one,
// or (if msg.stages is empty) delete an existing one
void TaskListModel::processTaskMessage(const moveit_task_constructor::Task &msg)
>>>>>>> c516a537
{
	Q_D(TaskListModel);

	// retrieve existing or insert new remote task for given id
	auto it_inserted = d->remote_tasks_.insert(std::make_pair(id, nullptr));
	bool created = it_inserted.second;
	RemoteTaskModel*& remote_task = it_inserted.first->second;

<<<<<<< HEAD
	// empty list indicates, that this remote task is not available anymore
	if (msg.description.empty()) {
=======
	if (!msg.stages.empty() && remote_task && remote_task->taskFlags() & BaseTaskModel::IS_DESTROYED)
		created = true; // re-create remote task after it was destroyed beforehand

	// empty stages list indicates, that this remote task is not available anymore
	if (msg.stages.empty()) {
>>>>>>> c516a537
		if (!remote_task) { // task was already deleted locally
			// we can now remove it from remote_tasks_
			d->remote_tasks_.erase(it_inserted.first);
			return;
		}
	} else if (created) { // create new task model, if ID was not known before
		// the model is managed by this instance via Qt's parent-child mechanism
		remote_task = new RemoteTaskModel(this);
	}
	if (!remote_task)
		return; // task is not in use anymore

	remote_task->processStageDescriptions(msg.description);
	remote_task->processStageStatistics(msg.statistics);

	// insert newly created model into this' model instance
	if (created) {
		ROS_DEBUG_NAMED(LOGNAME, "received new task: %s", msg.id.c_str());
		insertTask(remote_task, -1);
	}
}

// process a task statistics message
void TaskListModel::processTaskStatisticsMessage(const std::string &id,
                                                 const moveit_task_constructor::TaskStatistics &msg)
{
	Q_D(TaskListModel);

	auto it = d->remote_tasks_.find(id);
	if (it == d->remote_tasks_.cend())
		return; // unkown task

	RemoteTaskModel* remote_task = it->second;
	if (!remote_task)
		return; // task is not in use anymore

	remote_task->processStageStatistics(msg.stages);
}

void TaskListModel::processSolutionMessage(const std::string &id,
                                           const moveit_task_constructor::Solution &msg)
{
	// TODO
}

BaseTaskModel *TaskListModel::getTask(int row) const
{
	Q_D(const TaskListModel);
	if (row < 0 || (size_t)row >= d->tasks_.size())
		return nullptr;
	return d->tasks_.at(row).model_;
}

void TaskListModel::insertTask(BaseTaskModel* model, int row)
{
	Q_D(TaskListModel);

	if (row < 0 || (size_t)row > d->tasks_.size())
		row = d->tasks_.size();

	auto it = d->tasks_.begin();
	std::advance(it, row);

	if (LocalTaskModel* lm = dynamic_cast<LocalTaskModel*>(model))
		lm->setStageFactory(d->stage_factory_);

	ROS_DEBUG_NAMED(LOGNAME, "%p: inserting task: %p", this, model);
	beginInsertRows(QModelIndex(), row, row);
	d->tasks_.insert(it, TaskListModelPrivate::BaseModelData(model));
	endInsertRows();

	connect(model, SIGNAL(rowsAboutToBeInserted(QModelIndex,int,int)),
	        this, SLOT(_q_sourceRowsAboutToBeInserted(QModelIndex,int,int)));
	connect(model, SIGNAL(rowsInserted(QModelIndex,int,int)),
	        this, SLOT(_q_sourceRowsInserted(QModelIndex,int,int)));
	connect(model, SIGNAL(rowsAboutToBeRemoved(QModelIndex,int,int)),
	        this, SLOT(_q_sourceRowsAboutToBeRemoved(QModelIndex,int,int)));
	connect(model, SIGNAL(rowsRemoved(QModelIndex,int,int)),
	        this, SLOT(_q_sourceRowsRemoved(QModelIndex,int,int)));
	connect(model, SIGNAL(rowsAboutToBeMoved(QModelIndex,int,int,QModelIndex,int)),
	        this, SLOT(_q_sourceRowsAboutToBeMoved(QModelIndex,int,int,QModelIndex,int)));
	connect(model, SIGNAL(rowsMoved(QModelIndex,int,int,QModelIndex,int)),
	        this, SLOT(_q_sourceRowsMoved(QModelIndex,int,int,QModelIndex,int)));
	connect(model, SIGNAL(dataChanged(QModelIndex,QModelIndex,QVector<int>)),
	        this, SLOT(_q_sourceDataChanged(QModelIndex,QModelIndex,QVector<int>)));
}

bool TaskListModel::removeTask(BaseTaskModel* model)
{
	Q_D(TaskListModel);

	// find row corresponding to model
	auto it = std::find_if(d->tasks_.begin(), d->tasks_.end(),
	                       [model](const TaskListModelPrivate::BaseModelData& data) {
		return data.model_ == model;
	});
	if (it == d->tasks_.end())
		return false; // model not found

	return removeTasks(it - d->tasks_.begin(), 1);
}

bool TaskListModel::removeTasks(int row, int count)
{
	Q_D(TaskListModel);
	if (row < 0 || row+count > rowCount())
		return false;

	auto first = d->tasks_.begin(); std::advance(first, row);
	auto last = first; std::advance(last, count);
	beginRemoveRows(QModelIndex(), row, row+count-1);
	std::for_each(first, last, [d](TaskListModelPrivate::BaseModelData &data) {
		d->removeTask(data.model_);
	});
	d->tasks_.erase(first, last);
	endRemoveRows();
	return true;
}

bool TaskListModel::removeRows(int row, int count, const QModelIndex &parent)
{
	Q_D(TaskListModel);
	if (!parent.isValid()) { // top-level items = tasks
		return removeTasks(row, count);
	} else {
		TaskListModelPrivate::BaseModelData *data = nullptr;
		QModelIndex src_parent = d->mapToSource(parent, &data);
		return data->model_->removeRows(row, count, src_parent);
	}
}

bool TaskListModel::dropMimeData(const QMimeData *mime, Qt::DropAction action, int row, int column, const QModelIndex &parent)
{
	Q_UNUSED(column);
	Q_D(TaskListModel);
	if (!d->stage_factory_)
		return false;
	const QString& mime_type = d->stage_factory_->mimeType();
	if (!mime->hasFormat(mime_type))
		return false;

	if (!parent.isValid() && mime->hasFormat(mime_type)) {
		QString error;
		moveit::task_constructor::Stage* stage
		      = d->stage_factory_->makeRaw(mime->data(mime_type), &error);
		std::unique_ptr<moveit::task_constructor::ContainerBase> container
		      (dynamic_cast<moveit::task_constructor::ContainerBase*>(stage));
		if (!container) { // only accept container at root level
			if (stage) delete stage;
			return false;
		}

		// create a new local task using the given container as root
		insertTask(new LocalTaskModel(std::move(container), this), row);
		return true;
	}

	// propagate to corresponding child model
	TaskListModelPrivate::BaseModelData *data = nullptr;
	QModelIndex src_parent = d->mapToSource(parent, &data);
	return data->model_->dropMimeData(mime, action, row, column, src_parent);
}

Qt::DropActions TaskListModel::supportedDragActions() const
{
	return Qt::CopyAction | Qt::MoveAction;
}

void TaskListModelPrivate::removeTask(BaseTaskModel *model)
{
	ROS_DEBUG_NAMED(LOGNAME, "%p: removing task: %p", q_ptr, model);

	QObject::disconnect(model, SIGNAL(rowsAboutToBeInserted(QModelIndex,int,int)),
	                    q_ptr, SLOT(_q_sourceRowsAboutToBeInserted(QModelIndex,int,int)));
	QObject::disconnect(model, SIGNAL(rowsInserted(QModelIndex,int,int)),
	                    q_ptr, SLOT(_q_sourceRowsInserted(QModelIndex,int,int)));
	QObject::disconnect(model, SIGNAL(rowsAboutToBeRemoved(QModelIndex,int,int)),
	                    q_ptr, SLOT(_q_sourceRowsAboutToBeRemoved(QModelIndex,int,int)));
	QObject::disconnect(model, SIGNAL(rowsRemoved(QModelIndex,int,int)),
	                    q_ptr, SLOT(_q_sourceRowsRemoved(QModelIndex,int,int)));
	QObject::disconnect(model, SIGNAL(rowsAboutToBeMoved(QModelIndex,int,int,QModelIndex,int)),
	                    q_ptr, SLOT(_q_sourceRowsAboutToBeMoved(QModelIndex,int,int,QModelIndex,int)));
	QObject::disconnect(model, SIGNAL(rowsMoved(QModelIndex,int,int,QModelIndex,int)),
	                    q_ptr, SLOT(_q_sourceRowsMoved(QModelIndex,int,int,QModelIndex,int)));
	QObject::disconnect(model, SIGNAL(dataChanged(QModelIndex,QModelIndex,QVector<int>)),
	                    q_ptr, SLOT(_q_sourceDataChanged(QModelIndex,QModelIndex,QVector<int>)));

	// delete model if we own it
	if (model->parent() == q_ptr)
		model->deleteLater();
}

void TaskListModelPrivate::_q_sourceRowsAboutToBeInserted(const QModelIndex &parent, int start, int end)
{
	q_ptr->beginInsertRows(mapFromSource(parent), start, end);
}

void TaskListModelPrivate::_q_sourceRowsAboutToBeMoved(const QModelIndex &sourceParent, int sourceStart, int sourceEnd, const QModelIndex &destParent, int dest)
{
	q_ptr->beginMoveRows(mapFromSource(sourceParent), sourceStart, sourceEnd, mapFromSource(destParent), dest);
}

void TaskListModelPrivate::_q_sourceRowsAboutToBeRemoved(const QModelIndex &parent, int start, int end)
{
	q_ptr->beginRemoveRows(mapFromSource(parent), start, end);
}

void TaskListModelPrivate::_q_sourceRowsInserted(const QModelIndex &parent, int start, int end)
{
	Q_UNUSED(parent)
	Q_UNUSED(start)
	Q_UNUSED(end)
	q_ptr->endInsertRows();
}

void TaskListModelPrivate::_q_sourceRowsMoved(const QModelIndex &sourceParent, int sourceStart, int sourceEnd, const QModelIndex &destParent, int dest)
{
	Q_UNUSED(sourceParent)
	Q_UNUSED(sourceStart)
	Q_UNUSED(sourceEnd)
	Q_UNUSED(destParent)
	Q_UNUSED(dest)
	q_ptr->endMoveRows();
}

void TaskListModelPrivate::_q_sourceRowsRemoved(const QModelIndex &parent, int start, int end)
{
	Q_UNUSED(parent)
	Q_UNUSED(start)
	Q_UNUSED(end)
	q_ptr->endRemoveRows();
}

void TaskListModelPrivate::_q_sourceDataChanged(const QModelIndex &topLeft, const QModelIndex &bottomRight, const QVector<int> &roles)
{
	q_ptr->dataChanged(mapFromSource(topLeft), mapFromSource(bottomRight), roles);
}


TaskListView::TaskListView(QWidget *parent)
   : QTreeView(parent)
{
}

// dropping onto an item, should expand this item
void TaskListView::dropEvent(QDropEvent *event)
{
	QModelIndex index = indexAt(event->pos());
	QTreeView::dropEvent(event);
	if (event->isAccepted())
		expand(index);
}

}

#include "moc_task_list_model.cpp"<|MERGE_RESOLUTION|>--- conflicted
+++ resolved
@@ -289,23 +289,10 @@
 	return task->model_->setData(src_index, value, role);
 }
 
-<<<<<<< HEAD
-bool TaskListModel::removeRows(int row, int count, const QModelIndex &parent)
-{
-	// TODO
-	return false;
-}
-
 // process a task description message:
 // update existing RemoteTask, create a new one, or (if msg.stages is empty) delete an existing one
 void TaskListModel::processTaskDescriptionMessage(const std::string& id,
                                                   const moveit_task_constructor::TaskDescription &msg)
-=======
-// process a task monitoring message:
-// update existing RemoteTask, create a new one,
-// or (if msg.stages is empty) delete an existing one
-void TaskListModel::processTaskMessage(const moveit_task_constructor::Task &msg)
->>>>>>> c516a537
 {
 	Q_D(TaskListModel);
 
@@ -314,16 +301,11 @@
 	bool created = it_inserted.second;
 	RemoteTaskModel*& remote_task = it_inserted.first->second;
 
-<<<<<<< HEAD
+	if (!msg.description.empty() && remote_task && remote_task->taskFlags() & BaseTaskModel::IS_DESTROYED)
+		created = true; // re-create remote task after it was destroyed beforehand
+
 	// empty list indicates, that this remote task is not available anymore
 	if (msg.description.empty()) {
-=======
-	if (!msg.stages.empty() && remote_task && remote_task->taskFlags() & BaseTaskModel::IS_DESTROYED)
-		created = true; // re-create remote task after it was destroyed beforehand
-
-	// empty stages list indicates, that this remote task is not available anymore
-	if (msg.stages.empty()) {
->>>>>>> c516a537
 		if (!remote_task) { // task was already deleted locally
 			// we can now remove it from remote_tasks_
 			d->remote_tasks_.erase(it_inserted.first);
