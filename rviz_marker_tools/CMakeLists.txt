--- conflicted
+++ resolved
@@ -10,14 +10,8 @@
 	Eigen3
 	geometry_msgs
 	rclcpp
-<<<<<<< HEAD
-	rviz2
-	tf2_eigen
-	urdfdom_headers
-=======
 	tf2_eigen
 	urdfdom
->>>>>>> f79c6c53
 	visualization_msgs
 )
 
