# This is a format job. Pre-commit has a first-party GitHub action, so we use
# that: https://github.com/pre-commit/action

name: Format

on:
  workflow_dispatch:
  pull_request:
  push:

jobs:
  pre-commit:
    name: pre-commit
    runs-on: ubuntu-latest
    steps:
      - uses: actions/checkout@v4
        with:
          submodules: recursive
<<<<<<< HEAD
      - name: Install clang-format-12
        run: sudo apt-get install clang-format-12
      - uses: pre-commit/action@v3.0.0
=======
      - name: Install clang-format-10
        run: sudo apt-get install clang-format-10
      - uses: rhaschke/install-catkin_lint-action@v1.0
        with:
          distro: noetic
      - uses: pre-commit/action@v3.0.1
>>>>>>> 55c4b52b
        id: precommit
      - name: Upload pre-commit changes
        if: failure() && steps.precommit.outcome == 'failure'
        uses: rhaschke/upload-git-patch-action@main
        with:
          name: pre-commit<|MERGE_RESOLUTION|>--- conflicted
+++ resolved
@@ -16,18 +16,9 @@
       - uses: actions/checkout@v4
         with:
           submodules: recursive
-<<<<<<< HEAD
       - name: Install clang-format-12
         run: sudo apt-get install clang-format-12
-      - uses: pre-commit/action@v3.0.0
-=======
-      - name: Install clang-format-10
-        run: sudo apt-get install clang-format-10
-      - uses: rhaschke/install-catkin_lint-action@v1.0
-        with:
-          distro: noetic
       - uses: pre-commit/action@v3.0.1
->>>>>>> 55c4b52b
         id: precommit
       - name: Upload pre-commit changes
         if: failure() && steps.precommit.outcome == 'failure'
