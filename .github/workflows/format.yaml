--- conflicted
+++ resolved
@@ -11,21 +11,13 @@
 jobs:
   pre-commit:
     name: pre-commit
-    runs-on: ubuntu-20.04
+    runs-on: ubuntu-latest
     steps:
       - uses: actions/checkout@v3
-<<<<<<< HEAD
+        with:
+          submodules: recursive
       - name: Install clang-format-12
         run: sudo apt-get install clang-format-12
-=======
-        with:
-          submodules: recursive
-      - name: Install clang-format-10
-        run: sudo apt-get install clang-format-10
-      - uses: rhaschke/install-catkin_lint-action@v1.0
-        with:
-          distro: noetic
->>>>>>> d9cff551
       - uses: pre-commit/action@v3.0.0
         id: precommit
       - name: Upload pre-commit changes
