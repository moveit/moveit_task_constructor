# This config uses industrial_ci (https://github.com/ros-industrial/industrial_ci.git).
# For troubleshooting, see readme (https://github.com/ros-industrial/industrial_ci/blob/master/README.rst)

name: CI

on:
  workflow_dispatch:
  pull_request:
  push:

jobs:
  default:
    strategy:
      fail-fast: false
      matrix:
        env:
<<<<<<< HEAD
          - IMAGE: humble-source
            CXXFLAGS: >-
             -Werror -Wall -Wextra -Wwrite-strings -Wunreachable-code -Wpointer-arith
          - IMAGE: rolling-source
            NAME: ccov
            TARGET_CMAKE_ARGS: -DCMAKE_BUILD_TYPE=Debug -DCMAKE_CXX_FLAGS="--coverage"
            CXXFLAGS: >-
             -Werror -Wall -Wextra -Wwrite-strings -Wunreachable-code -Wpointer-arith
          - IMAGE: rolling-source
            CXX: clang++
            CLANG_TIDY: true
            CXXFLAGS: >-
             -Werror -Wall -Wextra -Wwrite-strings -Wunreachable-code -Wpointer-arith
             -Wno-deprecated-copy
          # Add fast_unwind_on_malloc=0 to fix stacktraces being too short or do not make sense
          # see https://github.com/google/sanitizers/wiki/AddressSanitizer
          - IMAGE: rolling-source
            NAME: asan
            DOCKER_RUN_OPTS: >-
              -e PRELOAD=libasan.so.5
              -e LSAN_OPTIONS="suppressions=$PWD/.github/workflows/lsan.suppressions,fast_unwind_on_malloc=0"
              -e ASAN_OPTIONS="new_delete_type_mismatch=0,alloc_dealloc_mismatch=0"
            TARGET_CMAKE_ARGS: -DCMAKE_CXX_FLAGS="-fsanitize=address -fno-omit-frame-pointer -O1 -g"
=======
          - IMAGE: master-source
            TARGET_CMAKE_ARGS: >-
              -DCMAKE_BUILD_TYPE=Release
              -DCMAKE_CXX_FLAGS="-Werror -Wall -Wextra -Wwrite-strings -Wunreachable-code -Wpointer-arith -Wredundant-decls"
          - IMAGE: noetic-source
            NAME: ccov
            TARGET_CMAKE_ARGS: -DCMAKE_BUILD_TYPE=Debug -DCMAKE_CXX_FLAGS="--coverage"
          - IMAGE: noetic-source
            CLANG_TIDY: pedantic
            TARGET_CMAKE_ARGS: >-
              -DCMAKE_BUILD_TYPE=Release
              -DCMAKE_CXX_FLAGS="-Werror -Wall -Wextra -Wwrite-strings -Wunreachable-code -Wpointer-arith -Wredundant-decls"
          - IMAGE: noetic-source
            NAME: asan
            DOCKER_RUN_OPTS: >-
              -e PRELOAD=libasan.so.5
              -e LSAN_OPTIONS="suppressions=$PWD/.github/workflows/lsan.suppressions"
            TARGET_CMAKE_ARGS: -DCMAKE_BUILD_TYPE=Release -DCMAKE_CXX_FLAGS="-fsanitize=address -fno-omit-frame-pointer -O1 -g"
>>>>>>> 38cc5613

    env:
      CLANG_TIDY_ARGS: --fix --fix-errors --format-style=file
      DOCKER_IMAGE: ghcr.io/ros-planning/moveit2:${{ matrix.env.IMAGE }}
      UNDERLAY: /root/ws_moveit/install
      # TODO: Port to ROS2
      # DOWNSTREAM_WORKSPACE: "github:ubi-agni/mtc_demos#master github:TAMS-Group/mtc_pour#master"
      UPSTREAM_WORKSPACE: .repos
      CCACHE_DIR: ${{ github.workspace }}/.ccache
      BASEDIR: ${{ github.workspace }}/.work
      CACHE_PREFIX: "${{ matrix.env.IMAGE }}${{ contains(matrix.env.TARGET_CMAKE_ARGS, '--coverage') && '-ccov' || '' }}"
      # perform full clang-tidy check only on manual trigger (workflow_dispatch), PRs do check changed files, otherwise nothing
      CLANG_TIDY_BASE_REF: ${{ github.event_name != 'workflow_dispatch' && (github.base_ref || github.ref) || '' }}
      CC: ${{ matrix.env.CLANG_TIDY && 'clang' }}
      CXX: ${{ matrix.env.CLANG_TIDY && 'clang++' }}

    name: "${{ matrix.env.IMAGE }}${{ matrix.env.NAME && ' • ' || ''}}${{ matrix.env.NAME }}${{ matrix.env.CLANG_TIDY && ' • clang-tidy' || '' }}"
    runs-on: ubuntu-latest
    steps:
      - uses: actions/checkout@v3

      - name: Cache ccache
        uses: rhaschke/cache@main
        with:
          path: ${{ env.CCACHE_DIR }}
          key: ccache-${{ env.CACHE_PREFIX }}-${{ github.sha }}-${{ github.run_id }}
          restore-keys: |
            ccache-${{ env.CACHE_PREFIX }}-${{ github.sha }}
            ccache-${{ env.CACHE_PREFIX }}
        env:
          GHA_CACHE_SAVE: always

      - id: ici
        name: Run industrial_ci
        uses: ros-industrial/industrial_ci@master
        env: ${{ matrix.env }}

      - name: Upload test artifacts (on failure)
        uses: actions/upload-artifact@v3
        if: failure() && (steps.ici.outputs.run_target_test || steps.ici.outputs.target_test_results)
        with:
          name: test-results-${{ matrix.env.IMAGE }}
          path: ${{ env.BASEDIR }}/target_ws/**/test_results/**/*.xml
      - name: Generate codecov report
        uses: rhaschke/lcov-action@main
        if: contains(matrix.env.TARGET_CMAKE_ARGS, '--coverage') && steps.ici.outputs.target_test_results == '0'
        with:
          docker: $DOCKER_IMAGE
          workdir: ${{ env.BASEDIR }}/target_ws
          ignore: '"*/target_ws/build/*" "*/target_ws/install/*" "*/test/*"'
      - name: Upload codecov report
        uses: codecov/codecov-action@v3
        if: contains(matrix.env.TARGET_CMAKE_ARGS, '--coverage') && steps.ici.outputs.target_test_results == '0'
        with:
          files: ${{ env.BASEDIR }}/target_ws/coverage.info<|MERGE_RESOLUTION|>--- conflicted
+++ resolved
@@ -14,7 +14,6 @@
       fail-fast: false
       matrix:
         env:
-<<<<<<< HEAD
           - IMAGE: humble-source
             CXXFLAGS: >-
              -Werror -Wall -Wextra -Wwrite-strings -Wunreachable-code -Wpointer-arith
@@ -25,7 +24,7 @@
              -Werror -Wall -Wextra -Wwrite-strings -Wunreachable-code -Wpointer-arith
           - IMAGE: rolling-source
             CXX: clang++
-            CLANG_TIDY: true
+            CLANG_TIDY: pedantic
             CXXFLAGS: >-
              -Werror -Wall -Wextra -Wwrite-strings -Wunreachable-code -Wpointer-arith
              -Wno-deprecated-copy
@@ -38,26 +37,6 @@
               -e LSAN_OPTIONS="suppressions=$PWD/.github/workflows/lsan.suppressions,fast_unwind_on_malloc=0"
               -e ASAN_OPTIONS="new_delete_type_mismatch=0,alloc_dealloc_mismatch=0"
             TARGET_CMAKE_ARGS: -DCMAKE_CXX_FLAGS="-fsanitize=address -fno-omit-frame-pointer -O1 -g"
-=======
-          - IMAGE: master-source
-            TARGET_CMAKE_ARGS: >-
-              -DCMAKE_BUILD_TYPE=Release
-              -DCMAKE_CXX_FLAGS="-Werror -Wall -Wextra -Wwrite-strings -Wunreachable-code -Wpointer-arith -Wredundant-decls"
-          - IMAGE: noetic-source
-            NAME: ccov
-            TARGET_CMAKE_ARGS: -DCMAKE_BUILD_TYPE=Debug -DCMAKE_CXX_FLAGS="--coverage"
-          - IMAGE: noetic-source
-            CLANG_TIDY: pedantic
-            TARGET_CMAKE_ARGS: >-
-              -DCMAKE_BUILD_TYPE=Release
-              -DCMAKE_CXX_FLAGS="-Werror -Wall -Wextra -Wwrite-strings -Wunreachable-code -Wpointer-arith -Wredundant-decls"
-          - IMAGE: noetic-source
-            NAME: asan
-            DOCKER_RUN_OPTS: >-
-              -e PRELOAD=libasan.so.5
-              -e LSAN_OPTIONS="suppressions=$PWD/.github/workflows/lsan.suppressions"
-            TARGET_CMAKE_ARGS: -DCMAKE_BUILD_TYPE=Release -DCMAKE_CXX_FLAGS="-fsanitize=address -fno-omit-frame-pointer -O1 -g"
->>>>>>> 38cc5613
 
     env:
       CLANG_TIDY_ARGS: --fix --fix-errors --format-style=file
