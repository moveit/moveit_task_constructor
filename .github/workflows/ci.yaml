# This config uses industrial_ci (https://github.com/ros-industrial/industrial_ci.git).
# For troubleshooting, see readme (https://github.com/ros-industrial/industrial_ci/blob/master/README.rst)

name: CI

on:
  workflow_dispatch:
  pull_request:
  push:

permissions:
  contents: read
  pages: write
  id-token: write

jobs:
  default:
    strategy:
      fail-fast: false
      matrix:
        env:
          - IMAGE: rolling-source
            NAME: ccov
            TARGET_CMAKE_ARGS: -DCMAKE_BUILD_TYPE=Debug -DCMAKE_CXX_FLAGS="--coverage"
          - IMAGE: rolling-source
            CLANG_TIDY: pedantic
          - IMAGE: rolling-source
            NAME: asan
            # Add fast_unwind_on_malloc=0 to fix stacktraces being too short or do not make sense
            # see https://github.com/google/sanitizers/wiki/AddressSanitizer
            # Disable alloc/dealloc mismatch warnings: https://github.com/ros2/rclcpp/pull/1324
            DOCKER_RUN_OPTS: >-
              -e PRELOAD=libasan.so.5
              -e LSAN_OPTIONS="suppressions=$PWD/.github/workflows/lsan.suppressions,fast_unwind_on_malloc=0"
              -e ASAN_OPTIONS="new_delete_type_mismatch=0,alloc_dealloc_mismatch=0"
            TARGET_CMAKE_ARGS: -DCMAKE_CXX_FLAGS="-fsanitize=address -fno-omit-frame-pointer -O1 -g"

    env:
      CLANG_TIDY_ARGS: -quiet -export-fixes ${{ github.workspace }}/.work/clang-tidy-fixes.yaml
      DOCKER_IMAGE: moveit/moveit2:${{ matrix.env.IMAGE }}
      UNDERLAY: /root/ws_moveit/install
      # TODO: Port to ROS2
      # DOWNSTREAM_WORKSPACE: "github:ubi-agni/mtc_demos#master github:TAMS-Group/mtc_pour#master"
      TARGET_CMAKE_ARGS: -DCMAKE_BUILD_TYPE=Release
      CCACHE_DIR: ${{ github.workspace }}/.ccache
      BASEDIR: ${{ github.workspace }}/.work
      CACHE_PREFIX: "${{ matrix.env.IMAGE }}${{ contains(matrix.env.TARGET_CMAKE_ARGS, '--coverage') && '-ccov' || '' }}"
      # perform full clang-tidy check only on manual trigger (workflow_dispatch), PRs do check changed files, otherwise nothing
      CLANG_TIDY_BASE_REF: ${{ github.event_name != 'workflow_dispatch' && (github.base_ref || github.ref) || '' }}
      CC: ${{ matrix.env.CLANG_TIDY && 'clang' }}
      CXX: ${{ matrix.env.CLANG_TIDY && 'clang++' }}

    name: "${{ matrix.env.IMAGE }}${{ matrix.env.NAME && ' • ' || ''}}${{ matrix.env.NAME }}${{ matrix.env.CLANG_TIDY && ' • clang-tidy' || '' }}"
    runs-on: ubuntu-latest
    steps:
      - uses: actions/checkout@v4
        with:
          submodules: recursive

      - name: Cache ccache
        uses: rhaschke/cache@main
        with:
          path: ${{ env.CCACHE_DIR }}
          key: ccache-${{ env.CACHE_PREFIX }}-${{ github.sha }}-${{ github.run_id }}
          restore-keys: |
            ccache-${{ env.CACHE_PREFIX }}-${{ github.sha }}
            ccache-${{ env.CACHE_PREFIX }}
        env:
          GHA_CACHE_SAVE: always

      - id: ici
        name: Run industrial_ci
        uses: rhaschke/industrial_ci@master
        env: ${{ matrix.env }}

      - name: Upload ici's target_ws/install folder
        uses: rhaschke/upload-ici-workspace@main
        if: success() && matrix.env.CLANG_TIDY
        with:
          subdir: target_ws/install

      - name: Upload test artifacts (on failure)
        uses: actions/upload-artifact@v4
        if: failure() && (steps.ici.outputs.run_target_test || steps.ici.outputs.target_test_results)
        with:
          name: test-results-${{ matrix.env.IMAGE }}${{ matrix.env.NAME && '-' || ''}}${{ matrix.env.NAME }}${{ matrix.env.CLANG_TIDY && '-clang-tidy' || '' }}
          path: ${{ env.BASEDIR }}/target_ws/**/test_results/**/*.xml

      - name: Upload clang-tidy fixes (on failure)
        uses: actions/upload-artifact@v4
        if: failure() && steps.ici.outputs.clang_tidy_checks
        with:
          name: clang-tidy-fixes.yaml
          path: ${{ env.BASEDIR }}/clang-tidy-fixes.yaml

      - name: Show clang-tidy warnings
        if: always() && matrix.env.CLANG_TIDY
        uses: asarium/clang-tidy-action@v1
        with:
          fixesFile: ${{ env.BASEDIR }}/clang-tidy-fixes.yaml

      - name: Generate codecov report
        uses: rhaschke/lcov-action@main
        if: contains(matrix.env.TARGET_CMAKE_ARGS, '--coverage') && steps.ici.outputs.target_test_results == '0'
        with:
          docker: $DOCKER_IMAGE
          workdir: ${{ env.BASEDIR }}/target_ws
          ignore: '"*/target_ws/build/*" "*/target_ws/install/*" "*/test/*"'
      - name: Upload codecov report
        uses: codecov/codecov-action@v3
        if: contains(matrix.env.TARGET_CMAKE_ARGS, '--coverage') && steps.ici.outputs.target_test_results == '0'
        with:
<<<<<<< HEAD
          files: ${{ env.BASEDIR }}/target_ws/coverage.info
=======
          files: ${{ env.BASEDIR }}/target_ws/coverage.info

  doc:
    # https://devblogs.microsoft.com/cppblog/clear-functional-c-documentation-with-sphinx-breathe-doxygen-cmake
    if: github.repository_owner == 'ros-planning'
    runs-on: ubuntu-latest
    needs: ici
    container:
      image: moveit/moveit:noetic-source
    steps:
      - name: Checkout
        uses: actions/checkout@v4
      - name: Setup Pages
        uses: actions/configure-pages@v2

      - name: Install dependencies
        run: |
          apt-get update -q
          apt-get install -y doxygen graphviz python3-pip
          pip install -r core/doc/requirements.txt

      - name: Download ICI workspace
        uses: rhaschke/download-ici-workspace@main

      - name: Build Documentation
        shell: bash
        run: |
          source ici/setup.bash
          (cd core/doc; doxygen)
          sphinx-build core/doc _site
      - name: Validate links
        if: false
        shell: bash
        run: |
          source ici/setup.bash
          sphinx-build -W -b linkcheck core/doc _site

      - name: Upload pages artifact
        uses: actions/upload-pages-artifact@v1

  # Deployment job
  deploy:
    if: github.repository_owner == 'ros-planning' && github.ref == 'refs/heads/master'
    runs-on: ubuntu-latest
    needs: doc
    environment:
      name: github-pages
      url: ${{ steps.deployment.outputs.page_url }}
    steps:
      - name: Deploy to GitHub Pages
        id: deployment
        uses: actions/deploy-pages@v1
>>>>>>> 55c4b52b
<|MERGE_RESOLUTION|>--- conflicted
+++ resolved
@@ -110,59 +110,4 @@
         uses: codecov/codecov-action@v3
         if: contains(matrix.env.TARGET_CMAKE_ARGS, '--coverage') && steps.ici.outputs.target_test_results == '0'
         with:
-<<<<<<< HEAD
-          files: ${{ env.BASEDIR }}/target_ws/coverage.info
-=======
-          files: ${{ env.BASEDIR }}/target_ws/coverage.info
-
-  doc:
-    # https://devblogs.microsoft.com/cppblog/clear-functional-c-documentation-with-sphinx-breathe-doxygen-cmake
-    if: github.repository_owner == 'ros-planning'
-    runs-on: ubuntu-latest
-    needs: ici
-    container:
-      image: moveit/moveit:noetic-source
-    steps:
-      - name: Checkout
-        uses: actions/checkout@v4
-      - name: Setup Pages
-        uses: actions/configure-pages@v2
-
-      - name: Install dependencies
-        run: |
-          apt-get update -q
-          apt-get install -y doxygen graphviz python3-pip
-          pip install -r core/doc/requirements.txt
-
-      - name: Download ICI workspace
-        uses: rhaschke/download-ici-workspace@main
-
-      - name: Build Documentation
-        shell: bash
-        run: |
-          source ici/setup.bash
-          (cd core/doc; doxygen)
-          sphinx-build core/doc _site
-      - name: Validate links
-        if: false
-        shell: bash
-        run: |
-          source ici/setup.bash
-          sphinx-build -W -b linkcheck core/doc _site
-
-      - name: Upload pages artifact
-        uses: actions/upload-pages-artifact@v1
-
-  # Deployment job
-  deploy:
-    if: github.repository_owner == 'ros-planning' && github.ref == 'refs/heads/master'
-    runs-on: ubuntu-latest
-    needs: doc
-    environment:
-      name: github-pages
-      url: ${{ steps.deployment.outputs.page_url }}
-    steps:
-      - name: Deploy to GitHub Pages
-        id: deployment
-        uses: actions/deploy-pages@v1
->>>>>>> 55c4b52b
+          files: ${{ env.BASEDIR }}/target_ws/coverage.info