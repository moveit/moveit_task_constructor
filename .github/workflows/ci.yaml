# This config uses industrial_ci (https://github.com/ros-industrial/industrial_ci.git).
# For troubleshooting, see readme (https://github.com/ros-industrial/industrial_ci/blob/master/README.rst)

name: CI

on:
  workflow_dispatch:
  pull_request:
  push:

permissions:
  contents: read
  pages: write
  id-token: write

jobs:
  default:
    strategy:
      fail-fast: false
      matrix:
        env:
<<<<<<< HEAD
          - IMAGE: humble-release
=======
          - IMAGE: humble-source
>>>>>>> 1957a0c1

    env:
      CLANG_TIDY_ARGS: -quiet -export-fixes ${{ github.workspace }}/.work/clang-tidy-fixes.yaml
      DOCKER_IMAGE: moveit/moveit2:${{ matrix.env.IMAGE }}
      UNDERLAY: ${{ endsWith(matrix.env.IMAGE, '-source') && '/root/ws_moveit/install' || ''}}
      TARGET_CMAKE_ARGS: -DCMAKE_BUILD_TYPE=Release
      CCACHE_DIR: ${{ github.workspace }}/.ccache
      BASEDIR: ${{ github.workspace }}/.work
      CACHE_PREFIX: "${{ matrix.env.IMAGE }}${{ contains(matrix.env.TARGET_CMAKE_ARGS, '--coverage') && '-ccov' || '' }}"
      # perform full clang-tidy check only on manual trigger (workflow_dispatch), PRs do check changed files, otherwise nothing
      CLANG_TIDY_BASE_REF: ${{ github.event_name != 'workflow_dispatch' && (github.base_ref || github.ref) || '' }}
      CC: ${{ matrix.env.CLANG_TIDY && 'clang' }}
      CXX: ${{ matrix.env.CLANG_TIDY && 'clang++ -std=c++17' }}

    name: "${{ matrix.env.IMAGE }}${{ matrix.env.NAME && ' • ' || ''}}${{ matrix.env.NAME }}${{ matrix.env.CLANG_TIDY && ' • clang-tidy' || '' }}"
    runs-on: ubuntu-latest
    steps:
      - uses: actions/checkout@v4
        with:
          submodules: recursive

      - name: Cache ccache
        uses: rhaschke/cache@main
        with:
          path: ${{ env.CCACHE_DIR }}
          key: ccache-${{ env.CACHE_PREFIX }}-${{ github.sha }}-${{ github.run_id }}
          restore-keys: |
            ccache-${{ env.CACHE_PREFIX }}-${{ github.sha }}
            ccache-${{ env.CACHE_PREFIX }}
        env:
          GHA_CACHE_SAVE: always

      - id: ici
        name: Run industrial_ci
        uses: rhaschke/industrial_ci@master
        env: ${{ matrix.env }}

      - name: Upload ici's target_ws/install folder
        uses: rhaschke/upload-ici-workspace@main
        if: success() && matrix.env.CLANG_TIDY
        with:
          subdir: target_ws/install

      - name: Upload test artifacts (on failure)
        uses: actions/upload-artifact@v4
        if: failure() && (steps.ici.outputs.run_target_test || steps.ici.outputs.target_test_results)
        with:
          name: test-results-${{ matrix.env.IMAGE }}${{ matrix.env.NAME && '-' || ''}}${{ matrix.env.NAME }}${{ matrix.env.CLANG_TIDY && '-clang-tidy' || '' }}
          path: ${{ env.BASEDIR }}/target_ws/**/test_results/**/*.xml

      - name: Upload clang-tidy fixes (on failure)
        uses: actions/upload-artifact@v4
        if: failure() && steps.ici.outputs.clang_tidy_checks
        with:
          name: clang-tidy-fixes.yaml
          path: ${{ env.BASEDIR }}/clang-tidy-fixes.yaml

      - name: Show clang-tidy warnings
        if: always() && matrix.env.CLANG_TIDY
        uses: asarium/clang-tidy-action@v1
        with:
          fixesFile: ${{ env.BASEDIR }}/clang-tidy-fixes.yaml

      - name: Generate codecov report
        uses: rhaschke/lcov-action@main
        if: contains(matrix.env.TARGET_CMAKE_ARGS, '--coverage') && steps.ici.outputs.target_test_results == '0'
        with:
          docker: $DOCKER_IMAGE
          workdir: ${{ env.BASEDIR }}/target_ws
          lcov_capture_args: --ignore-errors=source,gcov,mismatch,negative
          ignore: '"*/target_ws/build/*" "*/target_ws/install/*" "*/test/*"'
      - name: Upload codecov report
        uses: codecov/codecov-action@v3
        if: contains(matrix.env.TARGET_CMAKE_ARGS, '--coverage') && steps.ici.outputs.target_test_results == '0'
        with:
          files: ${{ env.BASEDIR }}/target_ws/coverage.info<|MERGE_RESOLUTION|>--- conflicted
+++ resolved
@@ -19,11 +19,7 @@
       fail-fast: false
       matrix:
         env:
-<<<<<<< HEAD
-          - IMAGE: humble-release
-=======
           - IMAGE: humble-source
->>>>>>> 1957a0c1
 
     env:
       CLANG_TIDY_ARGS: -quiet -export-fixes ${{ github.workspace }}/.work/clang-tidy-fixes.yaml
