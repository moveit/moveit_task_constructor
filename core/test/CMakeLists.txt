--- conflicted
+++ resolved
@@ -26,6 +26,7 @@
 		if(TEST_FILE) # Add launch test if .launch.py file was specified
       ament_add_gtest_executable(${PROJECT_NAME}-${TEST_NAME} ${SOURCES})
       add_launch_test(${TEST_FILE}
+        TARGET ${TEST_NAME}
         ARGS "test_binary:=$<TARGET_FILE:${PROJECT_NAME}-${TEST_NAME}>")
 		else()
       if("${TYPE}" STREQUAL "gtest")
@@ -54,12 +55,8 @@
 	mtc_add_gmock(test_cost_queue.cpp)
 	mtc_add_gmock(test_interface_state.cpp)
 
-<<<<<<< HEAD
 	mtc_add_gtest(test_move_to.cpp move_to.launch.py)
-=======
-	mtc_add_gtest(test_move_to.cpp move_to.test)
-	mtc_add_gtest(test_move_relative.cpp move_relative.test)
->>>>>>> d2918f13
+  mtc_add_gtest(test_move_relative.cpp move_to.launch.py)
 
 	# building these integration tests works without moveit config packages
 	ament_add_gtest_executable(pick_ur5 pick_ur5.cpp)
