#include "models.h"
#include "stage_mockups.h"

#include <moveit/task_constructor/task.h>
#include <moveit/task_constructor/stages/move_to.h>
#include <moveit/task_constructor/stages/connect.h>
#include <moveit/task_constructor/stages/fixed_state.h>
#include <moveit/task_constructor/solvers/joint_interpolation.h>
#include <moveit/task_constructor/solvers/cartesian_path.h>

#include <moveit/planning_scene/planning_scene.h>

#if __has_include(<tf2_eigen/tf2_eigen.hpp>)
#include <tf2_eigen/tf2_eigen.hpp>
#else
#include <tf2_eigen/tf2_eigen.h>
#endif

#include <moveit_msgs/msg/robot_state.hpp>
#include <geometry_msgs/msg/pose_stamped.hpp>

#include <rclcpp/logging.hpp>
#include <gtest/gtest.h>

using namespace moveit::task_constructor;
using namespace planning_scene;
using namespace moveit::core;

constexpr double TAU{ 2 * M_PI };

// provide a basic test fixture that prepares a Task
struct PandaMoveTo : public testing::Test
{
	Task t;
	stages::MoveTo* move_to;
	PlanningScenePtr scene;
	rclcpp::Node::SharedPtr node = rclcpp::Node::make_shared("panda_move_to");

	PandaMoveTo() {
		t.loadRobotModel(node);

		scene = std::make_shared<PlanningScene>(t.getRobotModel());
		scene->getCurrentStateNonConst().setToDefaultValues();
		scene->getCurrentStateNonConst().setToDefaultValues(t.getRobotModel()->getJointModelGroup("panda_arm"),
		                                                    "extended");
		t.add(std::make_unique<stages::FixedState>("start", scene));

		auto move = std::make_unique<stages::MoveTo>("move", std::make_shared<solvers::JointInterpolationPlanner>());
		move_to = move.get();
		move_to->setGroup("panda_arm");
		t.add(std::move(move));
	}
};

#define EXPECT_ONE_SOLUTION                \
	{                                       \
		EXPECT_TRUE(t.plan());               \
		EXPECT_EQ(t.solutions().size(), 1u); \
	}

TEST_F(PandaMoveTo, namedTarget) {
	move_to->setGoal("ready");
	EXPECT_ONE_SOLUTION;
}

TEST_F(PandaMoveTo, mapTarget) {
	move_to->setGoal(std::map<std::string, double>{ { "panda_joint1", TAU / 8 }, { "panda_joint2", TAU / 8 } });
	EXPECT_ONE_SOLUTION;
}

TEST_F(PandaMoveTo, stateTarget) {
	move_to->setGoal([] {
		moveit_msgs::msg::RobotState state;
		state.is_diff = true;
		state.joint_state.name = { "panda_joint1", "panda_joint2" };
		state.joint_state.position = { TAU / 8, TAU / 8 };
		return state;
	}());
	EXPECT_ONE_SOLUTION;
}

geometry_msgs::msg::PoseStamped getFramePoseOfNamedState(RobotState state, const std::string& pose,
                                                         const std::string& frame) {
	state.setToDefaultValues(state.getRobotModel()->getJointModelGroup("panda_arm"), pose);
	auto frame_eigen{ state.getFrameTransform(frame) };
	geometry_msgs::msg::PoseStamped p;
	p.header.frame_id = state.getRobotModel()->getModelFrame();
	p.pose = tf2::toMsg(frame_eigen);
	return p;
}

TEST_F(PandaMoveTo, pointTarget) {
	geometry_msgs::msg::PoseStamped pose{ getFramePoseOfNamedState(scene->getCurrentState(), "ready", "panda_link8") };

	geometry_msgs::msg::PointStamped point;
	point.header = pose.header;
	point.point = pose.pose.position;
	move_to->setGoal(point);

	EXPECT_ONE_SOLUTION;
}

TEST_F(PandaMoveTo, poseTarget) {
	move_to->setGoal(getFramePoseOfNamedState(scene->getCurrentState(), "ready", "panda_link8"));
	EXPECT_ONE_SOLUTION;
}

TEST_F(PandaMoveTo, poseIKFrameLinkTarget) {
	const std::string ik_frame{ "panda_hand" };
	move_to->setIKFrame(ik_frame);
	move_to->setGoal(getFramePoseOfNamedState(scene->getCurrentState(), "ready", ik_frame));
	EXPECT_ONE_SOLUTION;
}

moveit_msgs::msg::AttachedCollisionObject createAttachedObject(const std::string& id) {
	moveit_msgs::msg::AttachedCollisionObject aco;
	aco.link_name = "panda_hand";
	aco.object.header.frame_id = aco.link_name;
	aco.object.operation = aco.object.ADD;
	aco.object.id = id;
	aco.object.primitives.resize(1, [] {
		shape_msgs::msg::SolidPrimitive p;
		p.type = p.SPHERE;
		p.dimensions.resize(1);
		p.dimensions[p.SPHERE_RADIUS] = 0.01;
		return p;
	}());
	aco.object.pose.position.z = 0.2;
	aco.object.pose.orientation.w = 1.0;
	aco.object.subframe_names.resize(1, "subframe");
	aco.object.subframe_poses.resize(1, [] {
		geometry_msgs::msg::Pose p;
		p.orientation.w = 1.0;
		return p;
	}());
	return aco;
}

TEST_F(PandaMoveTo, poseIKFrameAttachedTarget) {
	const std::string attached_object{ "attached_object" };
	scene->processAttachedCollisionObjectMsg(createAttachedObject(attached_object));

	move_to->setIKFrame(attached_object);
	move_to->setGoal(getFramePoseOfNamedState(scene->getCurrentState(), "ready", attached_object));
	EXPECT_ONE_SOLUTION;
}

TEST_F(PandaMoveTo, poseIKFrameAttachedSubframeTarget) {
	const std::string attached_object{ "attached_object" };
	const std::string ik_frame{ attached_object + "/subframe" };

	scene->processAttachedCollisionObjectMsg(createAttachedObject(attached_object));

	move_to->setIKFrame(ik_frame);
	move_to->setGoal(getFramePoseOfNamedState(scene->getCurrentState(), "ready", ik_frame));
	EXPECT_ONE_SOLUTION;
}

<<<<<<< HEAD
// https://github.com/ros-planning/moveit_task_constructor/pull/371
=======
// Using a Cartesian interpolation planner targeting a joint-space goal, which is
// transformed into a Cartesian goal by FK, should fail if the two poses are on different
// IK solution branches. In this case, the end-state, although reaching the Cartesian goal,
// will strongly deviate from the joint-space goal.
TEST(Panda, connectCartesianBranchesFails) {
	Task t;
	t.setRobotModel(loadModel(rclcpp::Node::make_shared("panda_move_to")));
	auto scene = std::make_shared<PlanningScene>(t.getRobotModel());
	scene->getCurrentStateNonConst().setToDefaultValues();
	scene->getCurrentStateNonConst().setToDefaultValues(t.getRobotModel()->getJointModelGroup("panda_arm"), "ready");
	t.add(std::make_unique<stages::FixedState>("start", scene));

	stages::Connect::GroupPlannerVector planner = { { "panda_arm", std::make_shared<solvers::CartesianPath>() } };
	t.add(std::make_unique<stages::Connect>("connect", planner));

	// target an elbow-left instead of an elbow-right solution (different solution branch)
	scene = scene->diff();
	scene->getCurrentStateNonConst().setJointGroupPositions(
	    "panda_arm", std::vector<double>({ 2.72, 0.78, -2.63, -2.35, 0.36, 1.57, 0.48 }));

	t.add(std::make_unique<stages::FixedState>("end", scene));
	EXPECT_FALSE(t.plan());
	EXPECT_STREQ(t.findChild("connect")->failures().front()->comment().c_str(),
	             "Trajectory end-point deviates too much from goal state");
}

// This test requires a running rosmaster
>>>>>>> f79c6c53
TEST(Task, taskMoveConstructor) {
	auto create_task = [] {
		moveit::core::RobotModelConstPtr robot_model = getModel();
		Task t("first");
		t.setRobotModel(robot_model);
		auto ref = new stages::FixedState("fixed");
		auto scene = std::make_shared<planning_scene::PlanningScene>(t.getRobotModel());
		ref->setState(scene);

		t.add(Stage::pointer(ref));
		t.add(std::make_unique<ConnectMockup>());
		t.add(std::make_unique<MonitoringGeneratorMockup>(ref));
		return t;
	};

	Task t;
	t = create_task();

	try {
		t.init();
		EXPECT_TRUE(t.plan(1));
	} catch (const InitStageException& e) {
		ADD_FAILURE() << "InitStageException:" << std::endl << e << t;
	}
}

int main(int argc, char** argv) {
	testing::InitGoogleTest(&argc, argv);
	rclcpp::init(argc, argv);

	return RUN_ALL_TESTS();
}<|MERGE_RESOLUTION|>--- conflicted
+++ resolved
@@ -156,9 +156,6 @@
 	EXPECT_ONE_SOLUTION;
 }
 
-<<<<<<< HEAD
-// https://github.com/ros-planning/moveit_task_constructor/pull/371
-=======
 // Using a Cartesian interpolation planner targeting a joint-space goal, which is
 // transformed into a Cartesian goal by FK, should fail if the two poses are on different
 // IK solution branches. In this case, the end-state, although reaching the Cartesian goal,
@@ -186,7 +183,6 @@
 }
 
 // This test requires a running rosmaster
->>>>>>> f79c6c53
 TEST(Task, taskMoveConstructor) {
 	auto create_task = [] {
 		moveit::core::RobotModelConstPtr robot_model = getModel();
