--- conflicted
+++ resolved
@@ -120,13 +120,8 @@
 void attachObject(PlanningScene& scene, const std::string& object, const std::string& link, bool attach) {
 	moveit_msgs::msg::AttachedCollisionObject obj;
 	obj.link_name = link;
-<<<<<<< HEAD
-	obj.object.operation =
-	    attach ? (int8_t)moveit_msgs::msg::CollisionObject::ADD : (int8_t)moveit_msgs::msg::CollisionObject::REMOVE;
-=======
-	obj.object.operation = attach ? static_cast<int8_t>(moveit_msgs::CollisionObject::ADD) :
-	                                static_cast<int8_t>(moveit_msgs::CollisionObject::REMOVE);
->>>>>>> d9cff551
+	obj.object.operation = attach ? static_cast<int8_t>(moveit_msgs::msg::CollisionObject::ADD) :
+                                   static_cast<int8_t>(moveit_msgs::msg::CollisionObject::REMOVE);
 	obj.object.id = object;
 	scene.processAttachedCollisionObjectMsg(obj);
 }
