--- conflicted
+++ resolved
@@ -111,15 +111,9 @@
 	        ":visualization_msgs:`Marker`: Markers to visualize important aspects of the trajectory (read-only)")
 	    .def(
 	        "toMsg",
-<<<<<<< HEAD
-	        [](const SolutionBase& self) {
+	        [](const SolutionBase& self, moveit::task_constructor::Introspection* introspection) {
 		        moveit_task_constructor_msgs::msg::Solution msg;
-		        self.toMsg(msg);
-=======
-	        [](const SolutionBase& self, moveit::task_constructor::Introspection* introspection) {
-		        moveit_task_constructor_msgs::Solution msg;
 		        self.toMsg(msg, introspection);
->>>>>>> 83185469
 		        return msg;
 	        },
 	        "Convert to the ROS message ``Solution``", py::arg("introspection") = nullptr);
