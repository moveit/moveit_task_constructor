--- conflicted
+++ resolved
@@ -1,12 +1,9 @@
 # We rely on pybind11's smart_holder branch imported pybind11 via git submodule
 
-<<<<<<< HEAD
 find_package(ament_cmake_python REQUIRED)
 find_package(Python3 COMPONENTS Interpreter Development)
-=======
 # pybind11 must use the ROS python version
 set(PYBIND11_PYTHON_VERSION ${PYTHON_VERSION})
->>>>>>> d5e1376b
 
 # Use minimum-size optimization for pybind11 bindings
 add_compile_options("-Os")
