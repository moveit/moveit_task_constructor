--- conflicted
+++ resolved
@@ -53,12 +53,7 @@
 namespace utils {
 
 const moveit::core::LinkModel* getRigidlyConnectedParentLinkModel(const moveit::core::RobotState& state,
-<<<<<<< HEAD
-                                                                  std::string frame) {
-=======
                                                                   const std::string& frame) {
-#if MOVEIT_HAS_STATE_RIGID_PARENT_LINK
->>>>>>> 11be7ea8
 	return state.getRigidlyConnectedParentLinkModel(frame);
 }
 
@@ -83,29 +78,13 @@
 		}
 		tip_in_global_frame = scene.getCurrentState().getGlobalLinkTransform(robot_link);
 	} else {
-<<<<<<< HEAD
 		auto ik_pose_msg = boost::any_cast<geometry_msgs::msg::PoseStamped>(property.value());
-		if (ik_pose_msg.header.frame_id.empty()) {
-			if (!(robot_link = get_tip())) {
-				solution.markAsFailure("frame_id of ik_frame is empty and no unique group tip was found");
-				return false;
-			}
-			tf2::fromMsg(ik_pose_msg.pose, tip_in_global_frame);
-			tip_in_global_frame = scene.getCurrentState().getGlobalLinkTransform(robot_link) * tip_in_global_frame;
-		} else if (scene.knowsFrameTransform(ik_pose_msg.header.frame_id)) {
-			robot_link = getRigidlyConnectedParentLinkModel(scene.getCurrentState(), ik_pose_msg.header.frame_id);
-			tf2::fromMsg(ik_pose_msg.pose, tip_in_global_frame);
-			tip_in_global_frame = scene.getFrameTransform(ik_pose_msg.header.frame_id) * tip_in_global_frame;
-		} else {
-=======
-		auto ik_pose_msg = boost::any_cast<geometry_msgs::PoseStamped>(property.value());
 		tf2::fromMsg(ik_pose_msg.pose, tip_in_global_frame);
 
 		robot_link = nullptr;
 		bool found = false;
 		auto ref_frame = scene.getCurrentState().getFrameInfo(ik_pose_msg.header.frame_id, robot_link, found);
 		if (!found && !ik_pose_msg.header.frame_id.empty()) {
->>>>>>> 11be7ea8
 			std::stringstream ss;
 			ss << "ik_frame specified in unknown frame '" << ik_pose_msg.header.frame_id << "'";
 			solution.markAsFailure(ss.str());
