/*********************************************************************
 * Software License Agreement (BSD License)
 *
 *  Copyright (c) 2017, Hamburg University
 *  Copyright (c) 2017, Bielefeld University
 *  All rights reserved.
 *
 *  Redistribution and use in source and binary forms, with or without
 *  modification, are permitted provided that the following conditions
 *  are met:
 *
 *   * Redistributions of source code must retain the above copyright
 *     notice, this list of conditions and the following disclaimer.
 *   * Redistributions in binary form must reproduce the above
 *     copyright notice, this list of conditions and the following
 *     disclaimer in the documentation and/or other materials provided
 *     with the distribution.
 *   * Neither the name of Bielefeld University nor the names of its
 *     contributors may be used to endorse or promote products derived
 *     from this software without specific prior written permission.
 *
 *  THIS SOFTWARE IS PROVIDED BY THE COPYRIGHT HOLDERS AND CONTRIBUTORS
 *  "AS IS" AND ANY EXPRESS OR IMPLIED WARRANTIES, INCLUDING, BUT NOT
 *  LIMITED TO, THE IMPLIED WARRANTIES OF MERCHANTABILITY AND FITNESS
 *  FOR A PARTICULAR PURPOSE ARE DISCLAIMED. IN NO EVENT SHALL THE
 *  COPYRIGHT OWNER OR CONTRIBUTORS BE LIABLE FOR ANY DIRECT, INDIRECT,
 *  INCIDENTAL, SPECIAL, EXEMPLARY, OR CONSEQUENTIAL DAMAGES (INCLUDING,
 *  BUT NOT LIMITED TO, PROCUREMENT OF SUBSTITUTE GOODS OR SERVICES;
 *  LOSS OF USE, DATA, OR PROFITS; OR BUSINESS INTERRUPTION) HOWEVER
 *  CAUSED AND ON ANY THEORY OF LIABILITY, WHETHER IN CONTRACT, STRICT
 *  LIABILITY, OR TORT (INCLUDING NEGLIGENCE OR OTHERWISE) ARISING IN
 *  ANY WAY OUT OF THE USE OF THIS SOFTWARE, EVEN IF ADVISED OF THE
 *  POSSIBILITY OF SUCH DAMAGE.
 *********************************************************************/

/* Authors: Michael Goerner, Robert Haschke */

#if __has_include(<tf2_eigen/tf2_eigen.hpp>)
#include <tf2_eigen/tf2_eigen.hpp>
#else
#include <tf2_eigen/tf2_eigen.h>
#endif

<<<<<<< HEAD
#include <moveit/robot_state/robot_state.hpp>
#include <moveit/planning_scene/planning_scene.hpp>
=======
#include <moveit/robot_state/robot_state.h>
#include <moveit/planning_scene/planning_scene.h>
#include <moveit/robot_trajectory/robot_trajectory.h>
#include <moveit/utils/moveit_error_code.h>
>>>>>>> ac4b92ff

#include <moveit/task_constructor/properties.h>
#include <moveit/task_constructor/storage.h>

namespace moveit {
namespace task_constructor {
namespace utils {

bool getRobotTipForFrame(const Property& tip_pose, const planning_scene::PlanningScene& scene,
                         const moveit::core::JointModelGroup* jmg, std::string& error_msg,
                         const moveit::core::LinkModel*& robot_link, Eigen::Isometry3d& tip_in_global_frame) {
	auto get_tip = [&jmg]() -> const moveit::core::LinkModel* {
		// determine IK frame from group
		std::vector<const moveit::core::LinkModel*> tips;
		jmg->getEndEffectorTips(tips);
		if (tips.size() != 1) {
			return nullptr;
		}
		return tips[0];
	};

	error_msg = "";

	if (tip_pose.value().empty()) {  // property undefined
		robot_link = get_tip();
		if (!robot_link) {
			error_msg = "missing ik_frame";
			return false;
		}
		tip_in_global_frame = scene.getCurrentState().getGlobalLinkTransform(robot_link);
	} else {
<<<<<<< HEAD
		auto ik_pose_msg = boost::any_cast<geometry_msgs::msg::PoseStamped>(property.value());
=======
		auto ik_pose_msg = boost::any_cast<geometry_msgs::PoseStamped>(tip_pose.value());
>>>>>>> ac4b92ff
		tf2::fromMsg(ik_pose_msg.pose, tip_in_global_frame);

		robot_link = nullptr;
		bool found = false;
		auto ref_frame = scene.getCurrentState().getFrameInfo(ik_pose_msg.header.frame_id, robot_link, found);
		if (!found && !ik_pose_msg.header.frame_id.empty()) {
			std::stringstream ss;
			ss << "ik_frame specified in unknown frame '" << ik_pose_msg.header.frame_id << "'";
			error_msg = ss.str();
			return false;
		}
		if (!robot_link)  // if ik_pose_msg.header.frame_id was empty, use default tip frame
			robot_link = get_tip();
		if (!robot_link) {
			error_msg = "ik_frame doesn't specify a link frame";
			return false;
		} else if (!found) {  // use robot link's frame as reference by default
			ref_frame = scene.getCurrentState().getGlobalLinkTransform(robot_link);
		}

		tip_in_global_frame = ref_frame * tip_in_global_frame;
	}

	return true;
}

void addCollisionMarkers(std::vector<visualization_msgs::Marker>& markers, const std::string& frame_id,
                         const collision_detection::CollisionResult::ContactMap& contacts, double radius) {
	visualization_msgs::Marker m;
	m.header.frame_id = frame_id;
	m.ns = "collisions";
	m.type = visualization_msgs::Marker::SPHERE;
	m.action = visualization_msgs::Marker::ADD;
	m.pose.orientation.x = 0.0;
	m.pose.orientation.y = 0.0;
	m.pose.orientation.z = 0.0;
	m.pose.orientation.w = 1.0;
	m.scale.x = m.scale.y = m.scale.z = radius * 2.0;
	m.color.r = m.color.a = 1.0;

	for (const auto& collision : contacts) {
		for (const auto& contact : collision.second) {
			m.pose.position.x = contact.pos.x();
			m.pose.position.y = contact.pos.y();
			m.pose.position.z = contact.pos.z();
			markers.push_back(m);
		}
	}
}

void addCollisionMarkers(std::vector<visualization_msgs::Marker>& markers,
                         const robot_trajectory::RobotTrajectory& trajectory,
                         const planning_scene::PlanningSceneConstPtr& planning_scene) {
	std::size_t n_wp = trajectory.getWayPointCount();
	for (std::size_t it = 0; it < n_wp; ++it) {
		const moveit::core::RobotState& robot_state = trajectory.getWayPoint(it);

		// Collision contact check
		collision_detection::CollisionRequest req;
		collision_detection::CollisionResult res;
		req.contacts = true;
		req.max_contacts = 10;

		planning_scene->checkCollision(req, res, robot_state);

		if (res.contact_count > 0)
			addCollisionMarkers(markers, planning_scene->getPlanningFrame(), res.contacts);
	}
}

bool hints_at_collisions(const solvers::PlannerInterface::Result& result) {
	static const std::string INVALID_MOTION_PLAN_MSG = []() {
		moveit_msgs::MoveItErrorCodes err;
		err.val = moveit_msgs::MoveItErrorCodes::INVALID_MOTION_PLAN;
		return moveit::core::MoveItErrorCode::toString(err);
	}();
	return result.message == INVALID_MOTION_PLAN_MSG;
}

}  // namespace utils
}  // namespace task_constructor
}  // namespace moveit<|MERGE_RESOLUTION|>--- conflicted
+++ resolved
@@ -41,15 +41,10 @@
 #include <tf2_eigen/tf2_eigen.h>
 #endif
 
-<<<<<<< HEAD
 #include <moveit/robot_state/robot_state.hpp>
 #include <moveit/planning_scene/planning_scene.hpp>
-=======
-#include <moveit/robot_state/robot_state.h>
-#include <moveit/planning_scene/planning_scene.h>
-#include <moveit/robot_trajectory/robot_trajectory.h>
-#include <moveit/utils/moveit_error_code.h>
->>>>>>> ac4b92ff
+#include <moveit/robot_trajectory/robot_trajectory.hpp>
+#include <moveit/utils/moveit_error_code.hpp>
 
 #include <moveit/task_constructor/properties.h>
 #include <moveit/task_constructor/storage.h>
@@ -81,11 +76,7 @@
 		}
 		tip_in_global_frame = scene.getCurrentState().getGlobalLinkTransform(robot_link);
 	} else {
-<<<<<<< HEAD
-		auto ik_pose_msg = boost::any_cast<geometry_msgs::msg::PoseStamped>(property.value());
-=======
-		auto ik_pose_msg = boost::any_cast<geometry_msgs::PoseStamped>(tip_pose.value());
->>>>>>> ac4b92ff
+		auto ik_pose_msg = boost::any_cast<geometry_msgs::msg::PoseStamped>(tip_pose.value());
 		tf2::fromMsg(ik_pose_msg.pose, tip_in_global_frame);
 
 		robot_link = nullptr;
@@ -112,13 +103,13 @@
 	return true;
 }
 
-void addCollisionMarkers(std::vector<visualization_msgs::Marker>& markers, const std::string& frame_id,
+void addCollisionMarkers(std::vector<visualization_msgs::msg::Marker>& markers, const std::string& frame_id,
                          const collision_detection::CollisionResult::ContactMap& contacts, double radius) {
-	visualization_msgs::Marker m;
+	visualization_msgs::msg::Marker m;
 	m.header.frame_id = frame_id;
 	m.ns = "collisions";
-	m.type = visualization_msgs::Marker::SPHERE;
-	m.action = visualization_msgs::Marker::ADD;
+	m.type = visualization_msgs::msg::Marker::SPHERE;
+	m.action = visualization_msgs::msg::Marker::ADD;
 	m.pose.orientation.x = 0.0;
 	m.pose.orientation.y = 0.0;
 	m.pose.orientation.z = 0.0;
@@ -136,7 +127,7 @@
 	}
 }
 
-void addCollisionMarkers(std::vector<visualization_msgs::Marker>& markers,
+void addCollisionMarkers(std::vector<visualization_msgs::msg::Marker>& markers,
                          const robot_trajectory::RobotTrajectory& trajectory,
                          const planning_scene::PlanningSceneConstPtr& planning_scene) {
 	std::size_t n_wp = trajectory.getWayPointCount();
@@ -158,9 +149,9 @@
 
 bool hints_at_collisions(const solvers::PlannerInterface::Result& result) {
 	static const std::string INVALID_MOTION_PLAN_MSG = []() {
-		moveit_msgs::MoveItErrorCodes err;
-		err.val = moveit_msgs::MoveItErrorCodes::INVALID_MOTION_PLAN;
-		return moveit::core::MoveItErrorCode::toString(err);
+		moveit_msgs::msg::MoveItErrorCodes err;
+		err.val = moveit_msgs::msg::MoveItErrorCodes::INVALID_MOTION_PLAN;
+		return moveit::core::errorCodeToString(err);
 	}();
 	return result.message == INVALID_MOTION_PLAN_MSG;
 }
