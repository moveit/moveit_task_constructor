/*********************************************************************
 * Software License Agreement (BSD License)
 *
 *  Copyright (c) 2017, Bielefeld University
 *  All rights reserved.
 *
 *  Redistribution and use in source and binary forms, with or without
 *  modification, are permitted provided that the following conditions
 *  are met:
 *
 *   * Redistributions of source code must retain the above copyright
 *     notice, this list of conditions and the following disclaimer.
 *   * Redistributions in binary form must reproduce the above
 *     copyright notice, this list of conditions and the following
 *     disclaimer in the documentation and/or other materials provided
 *     with the distribution.
 *   * Neither the name of Bielefeld University nor the names of its
 *     contributors may be used to endorse or promote products derived
 *     from this software without specific prior written permission.
 *
 *  THIS SOFTWARE IS PROVIDED BY THE COPYRIGHT HOLDERS AND CONTRIBUTORS
 *  "AS IS" AND ANY EXPRESS OR IMPLIED WARRANTIES, INCLUDING, BUT NOT
 *  LIMITED TO, THE IMPLIED WARRANTIES OF MERCHANTABILITY AND FITNESS
 *  FOR A PARTICULAR PURPOSE ARE DISCLAIMED. IN NO EVENT SHALL THE
 *  COPYRIGHT OWNER OR CONTRIBUTORS BE LIABLE FOR ANY DIRECT, INDIRECT,
 *  INCIDENTAL, SPECIAL, EXEMPLARY, OR CONSEQUENTIAL DAMAGES (INCLUDING,
 *  BUT NOT LIMITED TO, PROCUREMENT OF SUBSTITUTE GOODS OR SERVICES;
 *  LOSS OF USE, DATA, OR PROFITS; OR BUSINESS INTERRUPTION) HOWEVER
 *  CAUSED AND ON ANY THEORY OF LIABILITY, WHETHER IN CONTRACT, STRICT
 *  LIABILITY, OR TORT (INCLUDING NEGLIGENCE OR OTHERWISE) ARISING IN
 *  ANY WAY OUT OF THE USE OF THIS SOFTWARE, EVEN IF ADVISED OF THE
 *  POSSIBILITY OF SUCH DAMAGE.
 *********************************************************************/

/* Authors: Robert Haschke */

#include <moveit/task_constructor/container_p.h>
#include <moveit/task_constructor/introspection.h>
#include <moveit/task_constructor/merge.h>
#include <moveit/planning_scene/planning_scene.h>
#include <moveit/trajectory_processing/time_optimal_trajectory_generation.h>

#include <rclcpp/logger.hpp>
#include <rclcpp/logging.hpp>

#include <memory>
#include <iostream>
#include <algorithm>
#include <boost/range/adaptor/reversed.hpp>
#include <fmt/core.h>
#include <functional>

using namespace std::placeholders;
using namespace trajectory_processing;

namespace moveit {
namespace task_constructor {

// for debugging of how children interfaces evolve over time
__attribute__((unused))  // silent unused-function warning
static void
printChildrenInterfaces(const ContainerBasePrivate& container, bool success, const Stage& creator,
                        std::ostream& os = std::cerr) {
	static unsigned int id = 0;
	const unsigned int width = 10;  // indentation of name
	os << std::endl << (success ? '+' : '-') << ' ' << creator.name() << ' ';
	if (success)
		os << ++id << ' ';
	if (const auto conn = dynamic_cast<const ConnectingPrivate*>(creator.pimpl()))
		os << conn->pendingPairsPrinter();
	os << std::endl;

	for (const auto& child : container.children()) {
		auto cimpl = child->pimpl();
		os << std::setw(width) << std::left << child->name();
		if (!cimpl->starts() && !cimpl->ends())
			os << "↕ " << std::endl;
		if (cimpl->starts())
			os << "↓ " << *child->pimpl()->starts() << std::endl;
		if (cimpl->starts() && cimpl->ends())
			os << std::setw(width) << "  ";
		if (cimpl->ends())
			os << "↑ " << *child->pimpl()->ends() << std::endl;
	}
}

ContainerBasePrivate::ContainerBasePrivate(ContainerBase* me, const std::string& name)
  : StagePrivate(me, name)
  , required_interface_(UNKNOWN)
  , pending_backward_(new Interface)
  , pending_forward_(new Interface) {}

ContainerBasePrivate& ContainerBasePrivate::operator=(ContainerBasePrivate&& other) {
	assert(internal_external_.empty() && other.internal_external_.empty());

	// move StagePrivate members
	this->StagePrivate::operator=(std::move(other));

	// swapping of container members needed to maintain valid pending_* interfaces
	// and children (e.g. for TaskPrivate)
	required_interface_ = other.required_interface_;
	std::swap(pending_backward_, other.pending_backward_);
	std::swap(pending_forward_, other.pending_forward_);
	std::swap(children_, other.children_);

	// redirect all children's parent pointers to the new parent
	auto reparent_children = [](ContainerBasePrivate& self) {
		for (auto it = self.children_.begin(), end = self.children_.end(); it != end; ++it) {
			auto cimpl = (*it)->pimpl();
			cimpl->unparent();
			cimpl->setParent(static_cast<ContainerBase*>(self.me_));
			cimpl->setParentPosition(it);
		}
	};
	reparent_children(*this);
	reparent_children(other);
	return *this;
}

ContainerBasePrivate::const_iterator ContainerBasePrivate::childByIndex(int index, bool for_insert) const {
	if (!for_insert && index < 0)
		--index;
	const_iterator position = children_.begin();
	if (index > 0) {
		for (auto end = children_.end(); index > 0 && position != end; --index)
			++position;
	} else if (++index <= 0) {
		container_type::const_reverse_iterator from_end = children_.rbegin();
		for (auto end = children_.rend(); index < 0 && from_end != end; ++index)
			++from_end;
		position = index < 0 ? children_.end() : from_end.base();
	}
	return position;
}

bool ContainerBasePrivate::traverseStages(const ContainerBase::StageCallback& processor, unsigned int cur_depth,
                                          unsigned int max_depth) const {
	if (cur_depth >= max_depth)
		return true;

	for (auto& stage : children_) {
		if (!processor(*stage, cur_depth))
			return false;
		const ContainerBasePrivate* container = dynamic_cast<const ContainerBasePrivate*>(stage->pimpl());
		if (container)
			container->traverseStages(processor, cur_depth + 1, max_depth);
	}
	return true;
}

void ContainerBasePrivate::validateConnectivity() const {
	// recursively validate all children and accumulate errors
	for (const auto& child : children())
		child->pimpl()->validateConnectivity();
}

bool ContainerBasePrivate::canCompute() const {
	// call the method of the public interface
	return static_cast<ContainerBase*>(me_)->canCompute();
}

void ContainerBasePrivate::compute() {
	// call the method of the public interface
	static_cast<ContainerBase*>(me_)->compute();
}

template <Interface::Direction dir>
void ContainerBasePrivate::setStatus(const Stage* creator, const InterfaceState* source, const InterfaceState* target,
                                     InterfaceState::Status status) {
	if (status != InterfaceState::Status::ENABLED && creator) {
		if (const auto* conn = dynamic_cast<const Connecting*>(creator)) {
			auto cimpl = conn->pimpl();
			// if creator is a Connecting stage and target has enabled opposite states (other than source)
			if (cimpl->hasPendingOpposites<dir>(source, target))
				return;  // don't prune
		}
	}
	if (target->priority().status() == status)
		return;  // nothing changing

	// Skip disabling the state, if there are alternative enabled solutions
	if (status != InterfaceState::ENABLED) {
		auto solution_is_enabled = [](auto&& solution) {
			return state<opposite<dir>()>(*solution)->priority().enabled();
		};
		const auto& alternatives = trajectories<opposite<dir>()>(*target);
		auto alternative_path = std::find_if(alternatives.cbegin(), alternatives.cend(), solution_is_enabled);
		if (alternative_path != alternatives.cend())
			return;
	}

	// actually enable/disable the state
	const_cast<InterfaceState*>(target)->updateStatus(status);

	// if possible (i.e. if target has an external counterpart), escalate setStatus to external interface
	if (parent() && trajectories<dir>(*target).empty()) {
		// TODO: This was coded with SerialContainer in mind. Not sure, it works for ParallelContainers
		auto external{ internalToExternalMap().find(target) };
		if (external != internalToExternalMap().end()) {  // do we have an external state?
			// only escalate if there is no other *enabled* internal state connected to the same external one
			// all internal states linked to external
			auto internals{ externalToInternalMap().equal_range(external->get<EXTERNAL>()) };
			auto is_enabled = [](const auto& ext_int_pair) { return ext_int_pair.second->priority().enabled(); };
			auto other_path{ std::find_if(internals.first, internals.second, is_enabled) };
			if (other_path == internals.second)
				parent()->pimpl()->setStatus<dir>(nullptr, nullptr, external->get<EXTERNAL>(), status);
			return;
		}
	}

	// To break symmetry between both ends of a partial solution sequence that gets disabled,
	// we mark the first state with ARMED and all other states down the tree with PRUNED.
	// This allows us to re-enable the ARMED state, but not the PRUNED states,
	// when new states arrive in a Connecting stage.
	// For details, https://github.com/moveit/moveit_task_constructor/pull/309#issuecomment-974636202
	if (status == InterfaceState::Status::ARMED)
		status = InterfaceState::Status::PRUNED;  // only the first state is marked as ARMED

	// traverse solution tree
	for (const SolutionBase* successor : trajectories<dir>(*target))
		setStatus<dir>(successor->creator(), target, state<dir>(*successor), status);
}

// recursively update state priorities along solution path
template <Interface::Direction dir>
inline void updateStatePrios(const InterfaceState& s, const InterfaceState::Priority& prio) {
	InterfaceState::Priority priority(prio, s.priority().status());
	if (s.priority() == priority)
		return;
	const_cast<InterfaceState&>(s).updatePriority(priority);
	for (const SolutionBase* successor : trajectories<dir>(s))
		updateStatePrios<dir>(*state<dir>(*successor), prio);
}

void ContainerBasePrivate::onNewFailure(const Stage& child, const InterfaceState* from, const InterfaceState* to) {
<<<<<<< HEAD
	RCLCPP_DEBUG_STREAM(rclcpp::get_logger("Pruning"), "'" << child.name() << "' generated a failure");
=======
	if (!static_cast<ContainerBase*>(me_)->pruning())
		return;

	ROS_DEBUG_STREAM_NAMED("Pruning", fmt::format("'{}' generated a failure", child.name()));
>>>>>>> 8d2baf27
	switch (child.pimpl()->interfaceFlags()) {
		case GENERATE:
			// just ignore: the pair of (new) states isn't known to us anyway
			// TODO: If child is a container, from and to might have associated solutions already!
			break;

		case PROPAGATE_FORWARDS:  // mark from as failed (backwards)
			setStatus<Interface::BACKWARD>(nullptr, nullptr, from, InterfaceState::Status::PRUNED);
			break;
		case PROPAGATE_BACKWARDS:  // mark to as failed (forwards)
			setStatus<Interface::FORWARD>(nullptr, nullptr, to, InterfaceState::Status::PRUNED);
			break;

		case CONNECT:
			setStatus<Interface::BACKWARD>(&child, to, from, InterfaceState::Status::ARMED);
			setStatus<Interface::FORWARD>(&child, from, to, InterfaceState::Status::ARMED);
			break;
	}
	// printChildrenInterfaces(*this, false, child);
}

template <Interface::Direction dir>
void ContainerBasePrivate::copyState(Interface::iterator external, const InterfacePtr& target,
                                     Interface::UpdateFlags updated) {
	if (updated) {
		auto prio = external->priority();
		auto internals = externalToInternalMap().equal_range(&*external);

		if (updated.testFlag(Interface::Update::STATUS)) {  // propagate external status updates to internal copies
			for (auto& i = internals.first; i != internals.second; ++i)
				setStatus<dir>(nullptr, nullptr, i->second, prio.status());
		} else if (updated.testFlag(Interface::Update::PRIORITY)) {
			for (auto& i = internals.first; i != internals.second; ++i)
				updateStatePrios<opposite<dir>()>(*i->second, prio);
		} else
			assert(false);  // Expecting either STATUS or PRIORITY updates, not both!
		return;
	}
	// create a clone of external state within target interface (child's starts() or ends())
	auto internal = states_.insert(states_.end(), InterfaceState(*external));
	target->add(*internal);
	// and remember the mapping between them
	internalToExternalMap().insert(std::make_pair(&*internal, &*external));
}

void ContainerBasePrivate::copyState(Interface::Direction dir, Interface::iterator external, const InterfacePtr& target,
                                     Interface::UpdateFlags updated) {
	if (dir == Interface::FORWARD)
		copyState<Interface::FORWARD>(external, target, updated);
	else
		copyState<Interface::BACKWARD>(external, target, updated);
}

void ContainerBasePrivate::liftSolution(const SolutionBasePtr& solution, const InterfaceState* internal_from,
                                        const InterfaceState* internal_to) {
	computeCost(*internal_from, *internal_to, *solution);

	// map internal to external states
	auto find_or_create_external = [this](const InterfaceState* internal, bool& created) -> InterfaceState* {
		auto it = internalToExternalMap().find(internal);
		if (it != internalToExternalMap().end())
			return const_cast<InterfaceState*>(it->second);

		InterfaceState* external = &*states_.insert(states_.end(), InterfaceState(*internal));
		internalToExternalMap().insert(std::make_pair(internal, external));
		created = true;
		return external;
	};
	bool created_from = false;
	bool created_to = false;
	InterfaceState* external_from = find_or_create_external(internal_from, created_from);
	InterfaceState* external_to = find_or_create_external(internal_to, created_to);

	if (!storeSolution(solution, external_from, external_to))
		return;

	// connect solution to start/end state
	solution->setStartState(*external_from);
	solution->setEndState(*external_to);

	// spawn created states in external interfaces
	if (created_from)
		prevEnds()->add(*external_from);
	if (created_to)
		nextStarts()->add(*external_to);

	newSolution(solution);
}

ContainerBase::ContainerBase(ContainerBasePrivate* impl) : Stage(impl) {
	auto& p = properties();
	p.declare<bool>("pruning", std::string("enable pruning?")).configureInitFrom(Stage::PARENT, "pruning");
}

size_t ContainerBase::numChildren() const {
	return pimpl()->children().size();
}

Stage* ContainerBase::findChild(const std::string& name) const {
	auto pos = name.find('/');
	const std::string first = name.substr(0, pos);
	for (const Stage::pointer& child : pimpl()->children())
		if (child->name() == first) {
			if (pos == std::string::npos)
				return child.get();
			else if (auto* parent = dynamic_cast<const ContainerBase*>(child.get()))
				return parent->findChild(name.substr(pos + 1));
		}
	return nullptr;
}

Stage* ContainerBase::operator[](int index) const {
	auto impl = pimpl();
	auto it = impl->childByIndex(index, false);
	return it != impl->children().end() ? it->get() : nullptr;
}

bool ContainerBase::traverseChildren(const ContainerBase::StageCallback& processor) const {
	return pimpl()->traverseStages(processor, 0, 1);
}
bool ContainerBase::traverseRecursively(const ContainerBase::StageCallback& processor) const {
	if (!processor(*this, 0))
		return false;
	return pimpl()->traverseStages(processor, 1, UINT_MAX);
}

void ContainerBase::add(Stage::pointer&& stage) {
	insert(std::move(stage), -1);
}

void ContainerBase::insert(Stage::pointer&& stage, int before) {
	if (!stage)
		throw std::runtime_error(name() + ": received invalid stage pointer");

	StagePrivate* impl = stage->pimpl();
	impl->setParent(this);
	ContainerBasePrivate::const_iterator where = pimpl()->childByIndex(before, true);
	ContainerBasePrivate::iterator it = pimpl()->children_.insert(where, std::move(stage));
	impl->setParentPosition(it);
}

Stage::pointer ContainerBasePrivate::remove(ContainerBasePrivate::const_iterator pos) {
	if (pos == children_.end())
		return Stage::pointer();

	(*pos)->pimpl()->unparent();
	Stage::pointer result = std::move(*children_.erase(pos, pos));  // stage from non-const iterator to pos
	children_.erase(pos);  // actually erase stage
	return result;
}

Stage::pointer ContainerBase::remove(int pos) {
	return pimpl()->remove(pimpl()->childByIndex(pos, false));
}

Stage::pointer ContainerBase::remove(Stage* child) {
	auto it = pimpl()->children_.begin(), end = pimpl()->children_.end();
	for (; it != end && it->get() != child; ++it)
		;
	return pimpl()->remove(it);
}

void ContainerBase::clear() {
	pimpl()->children_.clear();
}

void ContainerBase::reset() {
	auto impl = pimpl();

	// recursively reset children
	for (auto& child : impl->children())
		child->reset();

	// clear buffer interfaces
	impl->pending_backward_->clear();
	impl->pending_forward_->clear();
	// ... and state mapping
	impl->internalToExternalMap().clear();

	// interfaces depend on children which might change
	impl->required_interface_ = UNKNOWN;
	impl->starts_.reset();
	impl->ends_.reset();

	Stage::reset();
}

void ContainerBase::init(const moveit::core::RobotModelConstPtr& robot_model) {
	auto impl = pimpl();
	auto& children = impl->children();

	Stage::init(robot_model);

	// we need to have some children to do the actual work
	if (children.empty())
		throw InitStageException(*this, "no children");

	// recursively init all children and accumulate errors
	InitStageException errors;
	for (auto& child : children) {
		try {
			child->init(robot_model);
		} catch (const Property::error& e) {
			std::ostringstream oss;
			oss << e.what();
			pimpl()->composePropertyErrorMsg(e.name(), oss);
			errors.push_back(*child, oss.str());
		} catch (InitStageException& e) {
			errors.append(e);
		}
	}

	if (errors)
		throw errors;
}

void ContainerBase::explainFailure(std::ostream& os) const {
	for (const auto& stage : pimpl()->children()) {
		if (!stage->solutions().empty())
			continue;  // skip deeper traversal, this stage produced solutions
		if (stage->numFailures()) {
			os << stage->name() << " (0/" << stage->numFailures() << ")";
			stage->explainFailure(os);
			os << std::endl;
			break;
		}
		stage->explainFailure(os);  // recursively process children
	}
}

std::ostream& operator<<(std::ostream& os, const ContainerBase& container) {
	ContainerBase::StageCallback processor = [&os](const Stage& stage, unsigned int depth) -> bool {
		os << std::string(2 * depth, ' ') << *stage.pimpl() << std::endl;
		return true;
	};
	container.traverseRecursively(processor);
	return os;
}

/** Collect all partial solution sequences originating from start into given direction */
template <Interface::Direction dir>
struct SolutionCollector
{
	SolutionCollector(size_t max_depth, const SolutionBase& start) : max_depth(max_depth) {
		trace.reserve(max_depth);
		traverse(start, InterfaceState::Priority(0, 0.0));
		assert(trace.empty());
	}

	void traverse(const SolutionBase& start, const InterfaceState::Priority& prio) {
		const InterfaceState::Solutions& next = trajectories<dir>(*state<dir>(start));
		if (next.empty()) {  // when reaching the end, add the trace to solutions
			assert(prio.depth() == trace.size());
			assert(prio.depth() <= max_depth);
			solutions.emplace_back(std::make_pair(trace, prio));
		} else {
			for (SolutionBase* successor : next) {
				if (successor->isFailure())
					continue;  // skip failures
				trace.push_back(successor);
				traverse(*successor, prio + InterfaceState::Priority(1, successor->cost()));
				trace.pop_back();
			}
		}
	}

	using SolutionCostPairs = std::list<std::pair<SolutionSequence::container_type, InterfaceState::Priority>>;
	SolutionCostPairs solutions;
	const size_t max_depth;
	SolutionSequence::container_type trace;
};

void SerialContainer::onNewSolution(const SolutionBase& current) {
<<<<<<< HEAD
	RCLCPP_DEBUG_STREAM(rclcpp::get_logger("SerialContainer"), "'" << this->name()
	                                                               << "' received solution of child stage '"
	                                                               << current.creator()->name() << "'");
=======
	ROS_DEBUG_STREAM_NAMED("SerialContainer", fmt::format("'{}' received solution of child stage '{}'", this->name(),
	                                                      current.creator()->name()));
>>>>>>> 8d2baf27

	// failures should never trigger this callback
	assert(!current.isFailure());

	auto impl = pimpl();
	const Stage* creator = current.creator();
	auto& children = impl->children();

	// find number of stages before and after creator stage
	size_t num_before = 0, num_after = 0;
	for (auto it = children.begin(), end = children.end(); it != end; ++it, ++num_before)
		if (&(**it) == creator)
			break;
	assert(num_before < children.size());  // creator should be one of our children
	num_after = children.size() - 1 - num_before;

	// find all incoming and outgoing solution paths originating from current solution
	SolutionCollector<Interface::BACKWARD> incoming(num_before, current);
	SolutionCollector<Interface::FORWARD> outgoing(num_after, current);

	// collect (and sort) all solutions spanning from start to end of this container
	ordered<SolutionSequencePtr> sorted;
	for (auto& in : incoming.solutions) {
		for (auto& out : outgoing.solutions) {
			InterfaceState::Priority prio = in.second + InterfaceState::Priority(1u, current.cost()) + out.second;
			assert(prio.enabled());
			// found a complete solution path connecting start to end?
			if (prio.depth() == children.size()) {
				SolutionSequence::container_type solution;
				solution.reserve(children.size());
				// insert incoming solutions in reverse order
				solution.insert(solution.end(), in.first.rbegin(), in.first.rend());
				// insert current solution
				solution.push_back(&current);
				// insert outgoing solutions in normal order
				solution.insert(solution.end(), out.first.begin(), out.first.end());
				// store solution in sorted list
				sorted.insert(std::make_shared<SolutionSequence>(std::move(solution), prio.cost(), this));
			}
			if (prio.depth() > 1) {
				// update state priorities along the whole partial solution path
				updateStatePrios<Interface::BACKWARD>(*current.start(), prio);
				updateStatePrios<Interface::FORWARD>(*current.end(), prio);
			}
		}
	}
	// printChildrenInterfaces(*this->pimpl(), true, *current.creator());

	// finally, store + announce new solutions to external interface
	for (const auto& solution : sorted)
		impl->liftSolution(solution, solution->internalStart(), solution->internalEnd());
}

SerialContainer::SerialContainer(SerialContainerPrivate* impl) : ContainerBase(impl) {}
SerialContainer::SerialContainer(const std::string& name) : SerialContainer(new SerialContainerPrivate(this, name)) {}

SerialContainerPrivate::SerialContainerPrivate(SerialContainer* me, const std::string& name)
  : ContainerBasePrivate(me, name) {}

void SerialContainerPrivate::connect(StagePrivate& stage1, StagePrivate& stage2) {
	InterfaceFlags flags1 = stage1.requiredInterface();
	InterfaceFlags flags2 = stage2.requiredInterface();

	if ((flags1 & WRITES_NEXT_START) && (flags2 & READS_START))
		stage1.setNextStarts(stage2.starts());
	else if ((flags1 & READS_END) && (flags2 & WRITES_PREV_END))
		stage2.setPrevEnds(stage1.ends());
	else {
		throw InitStageException(
		    *me(), fmt::format("cannot connect end interface of '{}' ({}) to start interface of '{}' ({})",  //
		                       stage1.name(), flowSymbol<END_IF_MASK>(flags1),  //
		                       stage2.name(), flowSymbol<START_IF_MASK>(flags2)));
	}
}

template <unsigned int mask>
void SerialContainerPrivate::validateInterface(const StagePrivate& child, InterfaceFlags required) const {
	required = required & mask;
	if (required == UNKNOWN)
		return;  // cannot yet validate
	InterfaceFlags child_interface = child.interfaceFlags() & mask;
	if (required != child_interface)
		throw InitStageException(*me_, fmt::format("{0} interface ({2}) of '{1}' does not match mine ({3})",
		                                           (mask == START_IF_MASK ? "start" : "end"), child.name(),
		                                           flowSymbol<mask>(child_interface), flowSymbol<mask>(required)));
}

// called by parent asking for pruning of this' interface
void SerialContainerPrivate::resolveInterface(InterfaceFlags expected) {
	// we need to have some children to do the actual work
	if (children().empty())
		throw InitStageException(*me(), "no children");

	if (!(expected & START_IF_MASK))
		throw InitStageException(*me(), "unknown start interface");

	Stage& first = *children().front();
	Stage& last = *children().back();

	InitStageException exceptions;

	try {  // FIRST child
		first.pimpl()->resolveInterface(expected & START_IF_MASK);
		// connect first child's (start) push interface
		setChildsPushBackwardInterface(first.pimpl());
		// validate that first child's and this container's start interfaces match
		validateInterface<START_IF_MASK>(*first.pimpl(), expected);
		// connect first child's (start) pull interface
		if (const InterfacePtr& target = first.pimpl()->starts())
			starts_ = std::make_shared<Interface>([this, target](Interface::iterator it, Interface::UpdateFlags updated) {
				this->copyState<Interface::FORWARD>(it, target, updated);
			});
	} catch (InitStageException& e) {
		exceptions.append(e);
	}

	// process all children and connect them
	for (auto it = ++children().begin(), previous_it = children().begin(); it != children().end(); ++it, ++previous_it) {
		try {
			StagePrivate* child_impl = (**it).pimpl();
			StagePrivate* previous_impl = (**previous_it).pimpl();
			child_impl->resolveInterface(invert(previous_impl->requiredInterface()) & START_IF_MASK);
			child_impl = (**it).pimpl();  // re-assign as pimpl_ pointer of a Fallback container will change!
			connect(*previous_impl, *child_impl);
		} catch (InitStageException& e) {
			exceptions.append(e);
		}
	}

	try {  // connect last child's (end) push interface
		setChildsPushForwardInterface(last.pimpl());
		// validate that last child's and this container's end interfaces match
		validateInterface<END_IF_MASK>(*last.pimpl(), expected);
		// connect last child's (end) pull interface
		if (const InterfacePtr& target = last.pimpl()->ends())
			ends_ = std::make_shared<Interface>([this, target](Interface::iterator it, Interface::UpdateFlags updated) {
				this->copyState<Interface::BACKWARD>(it, target, updated);
			});
	} catch (InitStageException& e) {
		exceptions.append(e);
	}

	required_interface_ = (first.pimpl()->interfaceFlags() & START_IF_MASK) |  //
	                      (last.pimpl()->interfaceFlags() & END_IF_MASK);

	if (exceptions)
		throw exceptions;
}

void SerialContainerPrivate::validateConnectivity() const {
	ContainerBasePrivate::validateConnectivity();

	InterfaceFlags mine = interfaceFlags();
	// check that input/output interface of first/last child matches this' resp. interface
	validateInterface<START_IF_MASK>(*children().front()->pimpl(), mine);
	validateInterface<END_IF_MASK>(*children().back()->pimpl(), mine);

	// validate connectivity of children between each other
	// ContainerBasePrivate::validateConnectivity() ensures that required push interfaces are present,
	// that is, neighbouring stages have a corresponding pull interface.
	// Here, it remains to check that - if a child has a pull interface - it's indeed feeded.
	for (auto cur = children().begin(), end = children().end(); cur != end; ++cur) {
		const StagePrivate* const cur_impl = **cur;
		InterfaceFlags required = cur_impl->interfaceFlags();

		// get iterators to prev/next stage in sequence
		auto prev = cur;
		--prev;
		auto next = cur;
		++next;

		// start pull interface fed?
		if (cur != children().begin() &&  // first child has not a previous one
		    (required & READS_START) && !(*prev)->pimpl()->nextStarts())
			throw InitStageException(**cur, "start interface is not fed");

		// end pull interface fed?
		if (next != end &&  // last child has not a next one
		    (required & READS_END) && !(*next)->pimpl()->prevEnds())
			throw InitStageException(**cur, "end interface is not fed");
	}
}

bool SerialContainer::canCompute() const {
	for (const auto& stage : pimpl()->children()) {
		if (stage->pimpl()->canCompute())
			return true;
	}
	return false;
}

void SerialContainer::compute() {
	for (const auto& stage : pimpl()->children()) {
		if (stage->pimpl()->canCompute())
			stage->pimpl()->runCompute();
	}
}

ParallelContainerBasePrivate::ParallelContainerBasePrivate(ParallelContainerBase* me, const std::string& name)
  : ContainerBasePrivate(me, name) {}

void ParallelContainerBasePrivate::resolveInterface(InterfaceFlags expected) {
	// we need to have some children to do the actual work
	if (children().empty())
		throw InitStageException(*me(), "no children");

	InitStageException exceptions;

	bool first = true;
	for (const Stage::pointer& child : children()) {
		try {
			auto child_impl = child->pimpl();
			child_impl->resolveInterface(expected);
			validateInterfaces(*child_impl, expected, first);
			// initialize push connections of children according to their demands
			setChildsPushBackwardInterface(child_impl);
			setChildsPushForwardInterface(child_impl);
			first = false;
		} catch (InitStageException& e) {
			exceptions.append(e);
			continue;
		}
	}

	if (exceptions)
		throw exceptions;

	required_interface_ = expected;

	initializeExternalInterfaces();
}

void ParallelContainerBasePrivate::initializeExternalInterfaces() {
	// States received by the container need to be copied to all children's pull interfaces.
	if (requiredInterface() & READS_START)
		starts() = std::make_shared<Interface>([this](Interface::iterator external, Interface::UpdateFlags updated) {
			this->propagateStateToAllChildren<Interface::FORWARD>(external, updated);
		});
	if (requiredInterface() & READS_END)
		ends() = std::make_shared<Interface>([this](Interface::iterator external, Interface::UpdateFlags updated) {
			this->propagateStateToAllChildren<Interface::BACKWARD>(external, updated);
		});
}

void ParallelContainerBasePrivate::validateInterfaces(const StagePrivate& child, InterfaceFlags& external,
                                                      bool first) const {
	const InterfaceFlags child_interface = child.requiredInterface();
	bool valid = true;
	for (InterfaceFlags mask : { START_IF_MASK, END_IF_MASK }) {
		if ((external & mask) == UNKNOWN)
			external |= child_interface & mask;

		valid = valid & ((external & mask) == (child_interface & mask));
	}

	if (!valid)
		throw InitStageException(
		    *me_, fmt::format("interface of '{0}' ({2} {3}) does not match {1} ({4} {5}).", child.name(),
		                      (first ? "external one" : "other children's"),  //
		                      flowSymbol<START_IF_MASK>(child_interface), flowSymbol<END_IF_MASK>(child_interface),
		                      flowSymbol<START_IF_MASK>(external), flowSymbol<END_IF_MASK>(external)));
}

void ParallelContainerBasePrivate::validateConnectivity() const {
	InterfaceFlags my_interface = interfaceFlags();

	// check that input/output interfaces of all children are handled by my interface
	for (const auto& child : children())
		validateInterfaces(*child->pimpl(), my_interface);

	ContainerBasePrivate::validateConnectivity();
}

template <Interface::Direction dir>
void ParallelContainerBasePrivate::propagateStateToAllChildren(Interface::iterator external,
                                                               Interface::UpdateFlags updated) {
	for (const Stage::pointer& stage : children())
		copyState<dir>(external, stage->pimpl()->pullInterface<dir>(), updated);
}

ParallelContainerBase::ParallelContainerBase(ParallelContainerBasePrivate* impl) : ContainerBase(impl) {}
ParallelContainerBase::ParallelContainerBase(const std::string& name)
  : ParallelContainerBase(new ParallelContainerBasePrivate(this, name)) {}

void ParallelContainerBase::liftSolution(const SolutionBase& solution, double cost, std::string comment) {
	pimpl()->liftSolution(std::make_shared<WrappedSolution>(this, &solution, cost, std::move(comment)), solution.start(),
	                      solution.end());
}

void ParallelContainerBase::spawn(InterfaceState&& state, SubTrajectory&& t) {
	pimpl()->StagePrivate::spawn(std::move(state), std::make_shared<SubTrajectory>(std::move(t)));
}

void ParallelContainerBase::sendForward(const InterfaceState& from, InterfaceState&& to, SubTrajectory&& t) {
	pimpl()->StagePrivate::sendForward(from, std::move(to), std::make_shared<SubTrajectory>(std::move(t)));
}

void ParallelContainerBase::sendBackward(InterfaceState&& from, const InterfaceState& to, SubTrajectory&& t) {
	pimpl()->StagePrivate::sendBackward(std::move(from), to, std::make_shared<SubTrajectory>(std::move(t)));
}

WrapperBasePrivate::WrapperBasePrivate(WrapperBase* me, const std::string& name)
  : ParallelContainerBasePrivate(me, name) {}

WrapperBase::WrapperBase(const std::string& name, Stage::pointer&& child)
  : WrapperBase(new WrapperBasePrivate(this, name), std::move(child)) {}

WrapperBase::WrapperBase(WrapperBasePrivate* impl, Stage::pointer&& child) : ParallelContainerBase(impl) {
	if (child)
		WrapperBase::insert(std::move(child));
}

void WrapperBase::insert(Stage::pointer&& stage, int before) {
	// restrict num of children to one
	if (numChildren() > 0)
		throw std::runtime_error(name() + ": Wrapper only allows a single child");
	return ParallelContainerBase::insert(std::move(stage), before);
}

Stage* WrapperBase::wrapped() {
	return pimpl()->children().empty() ? nullptr : pimpl()->children().front().get();
}

bool WrapperBase::canCompute() const {
	return wrapped()->pimpl()->canCompute();
}

void WrapperBase::compute() {
	wrapped()->pimpl()->runCompute();
}

bool Alternatives::canCompute() const {
	for (const auto& stage : pimpl()->children())
		if (stage->pimpl()->canCompute())
			return true;
	return false;
}

void Alternatives::compute() {
	for (const auto& stage : pimpl()->children()) {
		stage->pimpl()->runCompute();
	}
}

void Alternatives::onNewSolution(const SolutionBase& s) {
	liftSolution(s);
}

Fallbacks::Fallbacks(const std::string& name) : Fallbacks(new FallbacksPrivate(this, name)) {}

Fallbacks::Fallbacks(FallbacksPrivate* impl) : ParallelContainerBase(impl) {}

void Fallbacks::reset() {
	ParallelContainerBase::reset();
	pimpl()->reset();
}

void Fallbacks::init(const moveit::core::RobotModelConstPtr& robot_model) {
	ParallelContainerBase::init(robot_model);
	pimpl()->reset();
}

void Fallbacks::onNewSolution(const SolutionBase& s) {
	pimpl()->onNewSolution(s);
}

inline void Fallbacks::replaceImpl() {
	FallbacksPrivate* impl = pimpl();
	if (pimpl()->interfaceFlags() == pimpl()->requiredInterface())
		return;
	switch (pimpl()->requiredInterface()) {
		case GENERATE:
			impl = new FallbacksPrivateGenerator(std::move(*impl));
			break;
		case PROPAGATE_FORWARDS:
		case PROPAGATE_BACKWARDS:
			impl = new FallbacksPrivatePropagator(std::move(*impl));
			break;
		case CONNECT:
			// For now, we only support Connecting children
			for (const auto& child : impl->children())
				if (!dynamic_cast<Connecting*>(child.get()))
					throw std::runtime_error("CONNECT-like interface is only supported for Connecting children");
			impl = new FallbacksPrivateConnect(std::move(*impl));
			break;
	}
	delete pimpl_;
	pimpl_ = impl;
}

FallbacksPrivate::FallbacksPrivate(Fallbacks* me, const std::string& name) : ParallelContainerBasePrivate(me, name) {}

FallbacksPrivate::FallbacksPrivate(FallbacksPrivate&& other)
  : ParallelContainerBasePrivate(static_cast<Fallbacks*>(other.me()), "") {
	// move contents of other
	this->ParallelContainerBasePrivate::operator=(std::move(other));
}

void FallbacksPrivate::initializeExternalInterfaces() {
	// Here we know the final interface of the container (and all its children)
	// Thus replace, this pimpl() with a new interface-specific one:
	static_cast<Fallbacks*>(me())->replaceImpl();
}

void FallbacksPrivate::onNewSolution(const SolutionBase& s) {
	// printChildrenInterfaces(*this, true, *s.creator());
	static_cast<Fallbacks*>(me())->liftSolution(s);
}

void FallbacksPrivate::onNewFailure(const Stage& child, const InterfaceState* /*from*/, const InterfaceState* /*to*/) {
	// This override is deliberately empty.
	// The method prunes solution paths when a child failed to find a valid solution for it,
	// but in Fallbacks the next child might still yield a successful solution
	// Thus pruning must only occur once the last child is exhausted (inside computePropagate)
	// printChildrenInterfaces(*this, false, child);
	(void)child;
}

void FallbacksPrivateCommon::reset() {
	current_ = children().begin();
}

bool FallbacksPrivateCommon::canCompute() const {
	while (current_ != children().end() &&  // not completely exhausted
	       !(*current_)->pimpl()->canCompute())  // but current child cannot compute
		return const_cast<FallbacksPrivateCommon*>(this)->nextJob();  // advance to next job

	// return value: current child is well defined and thus can compute?
	return current_ != children().end();
}

void FallbacksPrivateCommon::compute() {
	(*current_)->pimpl()->runCompute();
}

inline void FallbacksPrivateCommon::nextChild() {
	if (std::next(current_) != children().end())
<<<<<<< HEAD
		RCLCPP_DEBUG_STREAM(rclcpp::get_logger("Fallbacks"), "Child '" << (*current_)->name() << "' failed, trying next one.");
=======
		ROS_DEBUG_STREAM_NAMED("Fallbacks", fmt::format("Child '{}' failed, trying next one.", (*current_)->name()));
>>>>>>> 8d2baf27
	++current_;  // advance to next child
}

FallbacksPrivateGenerator::FallbacksPrivateGenerator(FallbacksPrivate&& old) : FallbacksPrivateCommon(std::move(old)) {
	FallbacksPrivateCommon::reset();
}

bool FallbacksPrivateGenerator::nextJob() {
	assert(current_ != children().end() && !(*current_)->pimpl()->canCompute());

	// don't advance to next child when we already produced solutions
	if (!solutions_.empty()) {
		current_ = children().end();  // indicate that we are exhausted
		return false;
	}

	do {
		nextChild();
	} while (current_ != children().end() && !(*current_)->pimpl()->canCompute());

	// return value shall indicate current_->canCompute()
	return current_ != children().end();
}

FallbacksPrivatePropagator::FallbacksPrivatePropagator(FallbacksPrivate&& old)
  : FallbacksPrivateCommon(std::move(old)) {
	switch (requiredInterface()) {
		case PROPAGATE_FORWARDS:
			dir_ = Interface::FORWARD;
			starts() = std::make_shared<Interface>();
			break;
		case PROPAGATE_BACKWARDS:
			dir_ = Interface::BACKWARD;
			ends() = std::make_shared<Interface>();
			break;
		default:
			assert(false);
	}
	FallbacksPrivatePropagator::reset();
}

void FallbacksPrivatePropagator::reset() {
	FallbacksPrivateCommon::reset();
	job_ = pullInterface(dir_)->end();  // indicate fresh start
	job_has_solutions_ = false;
}

void FallbacksPrivatePropagator::onNewSolution(const SolutionBase& s) {
	job_has_solutions_ = true;
	FallbacksPrivateCommon::onNewSolution(s);
}

bool FallbacksPrivatePropagator::nextJob() {
	assert(current_ != children().end() && !(*current_)->pimpl()->canCompute());
	const auto jobs = pullInterface(dir_);

	if (job_ != jobs->end()) {  // current job exists, but is exhausted on current child
		if (!job_has_solutions_)  // job didn't produce solutions -> feed to next child
			nextChild();
		else
			current_ = children().end();  // indicate that this job is exhausted on all children
	}
	job_has_solutions_ = false;

	if (current_ == children().end()) {  // all children processed the job_
		if (job_ != jobs->end()) {
			jobs->remove(job_);  // we don't need the job in our interface list anymore
			job_ = jobs->end();  // indicate that we need to fetch a new job
		}
		current_ = children().begin();  // start next job with first child again
	}

	// pick next job if needed and possible
	if (job_ == jobs->end()) {  // need to pick next job
		if (!jobs->empty() && jobs->front()->priority().enabled())
			job_ = jobs->begin();
		else
			return false;  // no more jobs available
	}

	// When arriving here, we have a valid job_ and a current_ child to feed it. Let's do that.
	copyState(dir_, job_, (*current_)->pimpl()->pullInterface(dir_), Interface::UpdateFlags());
	return true;
}

FallbacksPrivateConnect::FallbacksPrivateConnect(FallbacksPrivate&& old) : FallbacksPrivate(std::move(old)) {
	starts_ = std::make_shared<Interface>(std::bind(&FallbacksPrivateConnect::propagateStateUpdate<Interface::FORWARD>,
	                                                this, std::placeholders::_1, std::placeholders::_2));
	ends_ = std::make_shared<Interface>(std::bind(&FallbacksPrivateConnect::propagateStateUpdate<Interface::BACKWARD>,
	                                              this, std::placeholders::_1, std::placeholders::_2));

	FallbacksPrivateConnect::reset();
}

void FallbacksPrivateConnect::reset() {
	active_ = children().end();
}

template <Interface::Direction dir>
void FallbacksPrivateConnect::propagateStateUpdate(Interface::iterator external, Interface::UpdateFlags updated) {
	copyState<dir>(external, children().front()->pimpl()->pullInterface(dir), updated);
	// As we use the Interface* from the first child for all children (we just populate their pending lists)
	// there is no need to explicitly propagate state updates to other children.
}

bool FallbacksPrivateConnect::canCompute() const {
	for (auto it = children().begin(), end = children().end(); it != end; ++it)
		if ((*it)->pimpl()->canCompute()) {
			active_ = it;
			return true;
		}
	active_ = children().end();
	return false;
}

void FallbacksPrivateConnect::compute() {
	// Alternatively, we could also compute() all children that canCompute()
	assert(active_ != children().end());
	(*active_)->pimpl()->runCompute();
}

void FallbacksPrivateConnect::onNewFailure(const Stage& child, const InterfaceState* from, const InterfaceState* to) {
	// expect failure to be reported from active child
	assert(active_ != children().end() && active_->get() == &child);
	(void)child;
	// ... thus we can use std::next(active_) to find the next child
	auto next = std::next(active_);

	// NOLINTNEXTLINE(readability-identifier-naming)
	auto findIteratorFor = [](const InterfaceState* state, const Interface& interface) {
		auto it = std::find(interface.begin(), interface.end(), state);
		assert(it != interface.end());
		return it;
	};

	if (next != children().end()) {  // pass job to next child
		auto next_con = static_cast<ConnectingPrivate*>(const_cast<StagePrivate*>((*next)->pimpl()));
		auto first_con = static_cast<const ConnectingPrivate*>(children().front()->pimpl());
		auto from_it = findIteratorFor(from, *first_con->starts());
		auto to_it = findIteratorFor(to, *first_con->ends());
		next_con->pending.insert(std::make_pair(from_it, to_it));
	} else  // or report failure to parent
		parent()->pimpl()->onNewFailure(*me(), from, to);
}

MergerPrivate::MergerPrivate(Merger* me, const std::string& name) : ParallelContainerBasePrivate(me, name) {}

void MergerPrivate::resolveInterface(InterfaceFlags expected) {
	ParallelContainerBasePrivate::resolveInterface(expected);
	switch (requiredInterface()) {
		case PROPAGATE_FORWARDS:
		case PROPAGATE_BACKWARDS:
		case UNKNOWN:
			break;  // these are supported

		case GENERATE:
			throw InitStageException(*me_, "Generator stages not yet supported.");
		case CONNECT:
			throw InitStageException(*me_, "Cannot merge connecting stages. Use Connect.");
		default:
			throw InitStageException(*me_, "Children's interface not supported.");
	}
}

Merger::Merger(const std::string& name) : Merger(new MergerPrivate(this, name)) {
	properties().declare<TimeParameterizationPtr>("time_parameterization",
	                                              std::make_shared<TimeOptimalTrajectoryGeneration>());
}

void Merger::reset() {
	ParallelContainerBase::reset();
	auto impl = pimpl();
	impl->jmg_merged_.reset();
	impl->source_state_to_solutions_.clear();
}

void Merger::init(const core::RobotModelConstPtr& robot_model) {
	ParallelContainerBase::init(robot_model);
}

Merger::Merger(MergerPrivate* impl) : ParallelContainerBase(impl) {}

bool Merger::canCompute() const {
	for (const auto& stage : pimpl()->children())
		if (stage->pimpl()->canCompute())
			return true;
	return false;
}

void Merger::compute() {
	for (const auto& stage : pimpl()->children()) {
		stage->pimpl()->runCompute();
	}
}

void Merger::onNewSolution(const SolutionBase& s) {
	if (s.isFailure())  // ignore failure solutions
		return;

	auto impl = pimpl();
	switch (impl->interfaceFlags()) {
		case PROPAGATE_FORWARDS:
		case PROPAGATE_BACKWARDS:
			impl->onNewPropagateSolution(s);
			break;
		case GENERATE:
			impl->onNewGeneratorSolution(s);
			break;
		default:
			assert(false);
	}
}

void MergerPrivate::onNewPropagateSolution(const SolutionBase& s) {
	const SubTrajectory* trajectory = dynamic_cast<const SubTrajectory*>(&s);
	if (!trajectory || !trajectory->trajectory()) {
      RCLCPP_ERROR(rclcpp::get_logger("Merger"), "Only simple, valid trajectories are supported");
		return;
	}

	InterfaceFlags dir = interfaceFlags();
	assert(dir == PROPAGATE_FORWARDS || dir == PROPAGATE_BACKWARDS);
	// internal source state
	const InterfaceState* source_state = (dir == PROPAGATE_FORWARDS) ? s.start() : s.end();

	// map to external source state that is shared by all children
	auto source_it = internalToExternalMap().find(source_state);
	// internal->external mapping for source state should have been created
	assert(source_it != internalToExternalMap().end());
	const InterfaceState* external_source_state = &*source_it->second;

	// retrieve (or create if necessary) the ChildSolutionMap for the given external source state
	ChildSolutionMap& all_solutions =
	    source_state_to_solutions_.insert(std::make_pair(external_source_state, ChildSolutionMap())).first->second;

	// retrieve (or create if necessary) the ChildSolutionList corresponding to the child
	ChildSolutionList& child_solutions =
	    all_solutions.insert(std::make_pair(s.creator(), ChildSolutionList())).first->second;
	// insert the new child solution into the list
	child_solutions.push_back(trajectory);

	// do we have solutions for all children?
	if (all_solutions.size() < children().size())
		return;
	assert(all_solutions.size() == children().size());

	// combine the new solution with all solutions from other children
	auto spawner = dir == PROPAGATE_FORWARDS ? &MergerPrivate::sendForward : &MergerPrivate::sendBackward;
	mergeAnyCombination(all_solutions, s, external_source_state->scene(),
	                    std::bind(spawner, this, std::placeholders::_1, external_source_state));
}

void MergerPrivate::sendForward(SubTrajectory&& t, const InterfaceState* from) {
	// generate target state
	planning_scene::PlanningScenePtr to = from->scene()->diff();
	if (t.trajectory() && !t.trajectory()->empty())
		to->setCurrentState(t.trajectory()->getLastWayPoint());
	StagePrivate::sendForward(*from, InterfaceState(to), std::make_shared<SubTrajectory>(std::move(t)));
}

void MergerPrivate::sendBackward(SubTrajectory&& t, const InterfaceState* to) {
	// generate target state
	planning_scene::PlanningScenePtr from = to->scene()->diff();
	if (t.trajectory() && !t.trajectory()->empty())
		from->setCurrentState(t.trajectory()->getFirstWayPoint());
	StagePrivate::sendBackward(InterfaceState(from), *to, std::make_shared<SubTrajectory>(std::move(t)));
}

void MergerPrivate::onNewGeneratorSolution(const SolutionBase& /* s */) {
	// TODO: implement in similar fashion as onNewPropagateSolution(), but also merge start/end states
}

void MergerPrivate::mergeAnyCombination(const ChildSolutionMap& all_solutions, const SolutionBase& current,
                                        const planning_scene::PlanningSceneConstPtr& start_scene,
                                        const Spawner& spawner) {
	std::vector<size_t> indices;  // which solution index was considered last for i-th child?
	indices.reserve(children().size());

	ChildSolutionList sub_solutions;
	sub_solutions.reserve(children().size());

	// initialize vector of sub solutions
	for (const auto& pair : all_solutions) {
		// all children, except current solution's creator, start with zero index
		indices.push_back(pair.first != current.creator() ? 0 : pair.second.size() - 1);
		sub_solutions.push_back(pair.second[indices.back()]);
	}
	while (true) {
		merge(sub_solutions, start_scene, spawner);

		// compose next combination
		size_t child = 0;
		for (auto it = all_solutions.cbegin(), end = all_solutions.cend(); it != end; ++it, ++child) {
			if (it->first == current.creator())
				continue;  // skip current solution's child
			if (++indices[child] >= it->second.size()) {
				indices[child] = 0;  // start over with zero
				sub_solutions[child] = it->second[indices[child]];
				continue;  // and continue with next child
			}
			// otherwise, a new solution combination is available
			sub_solutions[child] = it->second[indices[child]];
			break;
		}
		if (child == children().size())  // all combinations exhausted?
			break;
	}
}

void MergerPrivate::merge(const ChildSolutionList& sub_solutions,
                          const planning_scene::PlanningSceneConstPtr& start_scene, const Spawner& spawner) {
	// transform vector of SubTrajectories into vector of RobotTrajectories
	std::vector<robot_trajectory::RobotTrajectoryConstPtr> sub_trajectories;
	sub_trajectories.reserve(sub_solutions.size());
	for (const auto& sub : sub_solutions)
		sub_trajectories.push_back(sub->trajectory());

	moveit::core::JointModelGroup* jmg = jmg_merged_.get();
	robot_trajectory::RobotTrajectoryPtr merged;
	try {
		auto timing = me_->properties().get<TimeParameterizationPtr>("time_parameterization");
		merged = task_constructor::merge(sub_trajectories, start_scene->getCurrentState(), jmg, *timing);
	} catch (const std::runtime_error& e) {
		SubTrajectory t;
		t.markAsFailure();
		t.setComment(e.what());
		spawner(std::move(t));
		return;
	}
	if (jmg_merged_.get() != jmg)
		jmg_merged_.reset(jmg);

	assert(merged);
	SubTrajectory t(merged);

	// check merged trajectory for collisions
	std::vector<std::size_t> invalid_index;
	if (!start_scene->isPathValid(*merged, "", true, &invalid_index)) {
		t.markAsFailure();
		std::ostringstream oss;
		oss << "Invalid waypoint(s): ";
		if (invalid_index.size() == merged->getWayPointCount())
			oss << "all";
		else
			for (size_t i : invalid_index)
				oss << i << ", ";
		t.setComment(oss.str());
	} else {
		// accumulate costs and markers
		double costs = 0.0;
		for (const auto& sub : sub_solutions) {
			costs += sub->cost();
			t.markers().insert(t.markers().end(), sub->markers().begin(), sub->markers().end());
		}
		t.setCost(costs);
	}
	spawner(std::move(t));
}
}  // namespace task_constructor
}  // namespace moveit<|MERGE_RESOLUTION|>--- conflicted
+++ resolved
@@ -233,14 +233,10 @@
 }
 
 void ContainerBasePrivate::onNewFailure(const Stage& child, const InterfaceState* from, const InterfaceState* to) {
-<<<<<<< HEAD
-	RCLCPP_DEBUG_STREAM(rclcpp::get_logger("Pruning"), "'" << child.name() << "' generated a failure");
-=======
 	if (!static_cast<ContainerBase*>(me_)->pruning())
 		return;
 
-	ROS_DEBUG_STREAM_NAMED("Pruning", fmt::format("'{}' generated a failure", child.name()));
->>>>>>> 8d2baf27
+	RCLCPP_DEBUG_STREAM(rclcpp::get_logger("Pruning"), fmt::format("'{}' generated a failure", child.name()));
 	switch (child.pimpl()->interfaceFlags()) {
 		case GENERATE:
 			// just ignore: the pair of (new) states isn't known to us anyway
@@ -514,14 +510,8 @@
 };
 
 void SerialContainer::onNewSolution(const SolutionBase& current) {
-<<<<<<< HEAD
-	RCLCPP_DEBUG_STREAM(rclcpp::get_logger("SerialContainer"), "'" << this->name()
-	                                                               << "' received solution of child stage '"
-	                                                               << current.creator()->name() << "'");
-=======
-	ROS_DEBUG_STREAM_NAMED("SerialContainer", fmt::format("'{}' received solution of child stage '{}'", this->name(),
-	                                                      current.creator()->name()));
->>>>>>> 8d2baf27
+	RCLCPP_DEBUG_STREAM(rclcpp::get_logger("SerialContainer"), fmt::format("'{}' received solution of child stage '{}'",
+	                                                                       this->name(), current.creator()->name()));
 
 	// failures should never trigger this callback
 	assert(!current.isFailure());
@@ -959,11 +949,8 @@
 
 inline void FallbacksPrivateCommon::nextChild() {
 	if (std::next(current_) != children().end())
-<<<<<<< HEAD
-		RCLCPP_DEBUG_STREAM(rclcpp::get_logger("Fallbacks"), "Child '" << (*current_)->name() << "' failed, trying next one.");
-=======
-		ROS_DEBUG_STREAM_NAMED("Fallbacks", fmt::format("Child '{}' failed, trying next one.", (*current_)->name()));
->>>>>>> 8d2baf27
+		RCLCPP_DEBUG_STREAM(rclcpp::get_logger("Fallbacks"),
+		                    fmt::format("Child '{}' failed, trying next one.", (*current_)->name()));
 	++current_;  // advance to next child
 }
 
@@ -1180,7 +1167,7 @@
 void MergerPrivate::onNewPropagateSolution(const SolutionBase& s) {
 	const SubTrajectory* trajectory = dynamic_cast<const SubTrajectory*>(&s);
 	if (!trajectory || !trajectory->trajectory()) {
-      RCLCPP_ERROR(rclcpp::get_logger("Merger"), "Only simple, valid trajectories are supported");
+		RCLCPP_ERROR(rclcpp::get_logger("Merger"), "Only simple, valid trajectories are supported");
 		return;
 	}
 
