--- conflicted
+++ resolved
@@ -53,24 +53,17 @@
 namespace moveit {
 namespace task_constructor {
 
-<<<<<<< HEAD
-static void printChildrenInterfaces(const ContainerBasePrivate& container, bool success, const Stage& creator,
-                                    std::ostream& os = std::cerr);
-=======
 // for debugging of how children interfaces evolve over time
 static void printChildrenInterfaces(const ContainerBasePrivate& container, bool success, const Stage& creator,
                                     std::ostream& os = std::cerr) {
-	auto printPendingPairs = [](const StagePrivate* impl, std::ostream& os) -> std::ostream& {
-		if (auto conn = dynamic_cast<const ConnectingPrivate*>(impl))
-			conn->printPendingPairs(os);
-		return os;
-	};
 	static unsigned int id = 0;
 	const unsigned int width = 10;  // indentation of name
 	os << std::endl << (success ? '+' : '-') << ' ' << creator.name() << ' ';
 	if (success)
 		os << ++id << ' ';
-	printPendingPairs(creator.pimpl(), os) << std::endl;
+	if (const auto conn = dynamic_cast<const ConnectingPrivate*>(creator.pimpl()))
+		conn->printPendingPairs(os);
+	os << std::endl;
 
 	for (const auto& child : container.children()) {
 		auto cimpl = child->pimpl();
@@ -85,7 +78,6 @@
 			os << "↑ " << *child->pimpl()->ends() << std::endl;
 	}
 }
->>>>>>> 4cc1f567
 
 ContainerBasePrivate::ContainerBasePrivate(ContainerBase* me, const std::string& name)
   : StagePrivate(me, name)
@@ -195,16 +187,10 @@
 	// actually enable/disable the state
 	const_cast<InterfaceState*>(target)->updateStatus(status);
 
-<<<<<<< HEAD
 	// if possible (i.e. if target has an external counterpart), escalate setStatus to external interface
 	if (parent() && trajectories<dir>(*target).empty()) {
+		// TODO: This was coded with SerialContainer in mind. Not sure, it works for ParallelContainers
 		auto external{ internalToExternalMap().find(target) };
-=======
-	// if possible (i.e. if state s has an external counterpart), escalate setStatus to external interface
-	if (parent() && trajectories<dir>(*s).empty()) {
-		// TODO: This was coded with SerialContainer in mind. Not sure, it works for ParallelContainers
-		auto external{ internalToExternalMap().find(s) };
->>>>>>> 4cc1f567
 		if (external != internalToExternalMap().end()) {  // do we have an external state?
 			// only escalate if there is no other *enabled* internal state connected to the same external one
 			// all internal states linked to external
@@ -229,33 +215,12 @@
 	for (const SolutionBase* successor : trajectories<dir>(*target))
 		setStatus<dir>(successor->creator(), target, state<dir>(*successor), status);
 }
-<<<<<<< HEAD
-=======
-
-void ContainerBasePrivate::setStatus(Interface::Direction dir, const InterfaceState* s, InterfaceState::Status status) {
-	if (dir == Interface::FORWARD)
-		setStatus<Interface::FORWARD>(s, InterfaceState::ENABLED);
-	else
-		setStatus<Interface::BACKWARD>(s, InterfaceState::ENABLED);
-}
->>>>>>> 4cc1f567
 
 // recursively update state priorities along solution path
 template <Interface::Direction dir>
-<<<<<<< HEAD
 inline void updateStatePrios(const InterfaceState& s, const InterfaceState::Priority& prio) {
 	InterfaceState::Priority priority(prio, s.priority().status());
 	if (s.priority() == priority)
-=======
-void ContainerBasePrivate::copyState(Interface::iterator external, const InterfacePtr& target, bool updated) {
-	if (updated) {
-		// update prio of all internal states linked to external
-		auto internals{ externalToInternalMap().equal_range(&*external) };
-		for (auto& i = internals.first; i != internals.second; ++i) {
-			// TODO: Not only update status, but full priority!
-			setStatus<dir>(i->get<INTERNAL>(), external->priority().status());
-		}
->>>>>>> 4cc1f567
 		return;
 	const_cast<InterfaceState&>(s).updatePriority(priority);
 	for (const SolutionBase* successor : trajectories<dir>(s))
@@ -310,7 +275,7 @@
 }
 
 void ContainerBasePrivate::copyState(Interface::Direction dir, Interface::iterator external, const InterfacePtr& target,
-                                     bool updated) {
+                                     Interface::UpdateFlags updated) {
 	if (dir == Interface::FORWARD)
 		copyState<Interface::FORWARD>(external, target, updated);
 	else
@@ -480,34 +445,6 @@
 	return os;
 }
 
-<<<<<<< HEAD
-// for debugging of how children interfaces evolve over time
-static void printChildrenInterfaces(const ContainerBasePrivate& container, bool success, const Stage& creator,
-                                    std::ostream& os) {
-	static unsigned int id = 0;
-	const unsigned int width = 10;  // indentation of name
-	os << std::endl << (success ? '+' : '-') << ' ' << creator.name() << ' ';
-	if (success)
-		os << ++id << ' ';
-	if (const Connecting* conn = dynamic_cast<const Connecting*>(&creator))
-		conn->pimpl()->printPendingPairs(os);
-	os << std::endl;
-
-	for (const auto& child : container.children()) {
-		auto cimpl = child->pimpl();
-		os << std::setw(width) << std::left << child->name();
-		if (!cimpl->starts() && !cimpl->ends())
-			os << "↕ " << std::endl;
-		if (cimpl->starts())
-			os << "↓ " << *child->pimpl()->starts() << std::endl;
-		if (cimpl->starts() && cimpl->ends())
-			os << std::setw(width) << "  ";
-		if (cimpl->ends())
-			os << "↑ " << *child->pimpl()->ends() << std::endl;
-	}
-}
-=======
->>>>>>> 4cc1f567
 /** Collect all partial solution sequences originating from start into given direction */
 template <Interface::Direction dir>
 struct SolutionCollector
@@ -654,11 +591,7 @@
 		validateInterface<START_IF_MASK>(*first.pimpl(), expected);
 		// connect first child's (start) pull interface
 		if (const InterfacePtr& target = first.pimpl()->starts())
-<<<<<<< HEAD
-			starts_.reset(new Interface([this, target](Interface::iterator it, Interface::UpdateFlags updated) {
-=======
-			starts_ = std::make_shared<Interface>([this, target](Interface::iterator it, bool updated) {
->>>>>>> 4cc1f567
+			starts_ = std::make_shared<Interface>([this, target](Interface::iterator it, Interface::UpdateFlags updated) {
 				this->copyState<Interface::FORWARD>(it, target, updated);
 			});
 	} catch (InitStageException& e) {
@@ -684,11 +617,7 @@
 		validateInterface<END_IF_MASK>(*last.pimpl(), expected);
 		// connect last child's (end) pull interface
 		if (const InterfacePtr& target = last.pimpl()->ends())
-<<<<<<< HEAD
-			ends_.reset(new Interface([this, target](Interface::iterator it, Interface::UpdateFlags updated) {
-=======
-			ends_ = std::make_shared<Interface>([this, target](Interface::iterator it, bool updated) {
->>>>>>> 4cc1f567
+			ends_ = std::make_shared<Interface>([this, target](Interface::iterator it, Interface::UpdateFlags updated) {
 				this->copyState<Interface::BACKWARD>(it, target, updated);
 			});
 	} catch (InitStageException& e) {
@@ -780,19 +709,6 @@
 	if (exceptions)
 		throw exceptions;
 
-<<<<<<< HEAD
-	// States received by the container need to be copied to all children's pull interfaces.
-	if (expected & READS_START)
-		starts().reset(new Interface([this](Interface::iterator external, Interface::UpdateFlags updated) {
-			this->onNewExternalState<Interface::FORWARD>(external, updated);
-		}));
-	if (expected & READS_END)
-		ends().reset(new Interface([this](Interface::iterator external, Interface::UpdateFlags updated) {
-			this->onNewExternalState<Interface::BACKWARD>(external, updated);
-		}));
-
-=======
->>>>>>> 4cc1f567
 	required_interface_ = expected;
 
 	initializeExternalInterfaces();
@@ -801,11 +717,11 @@
 void ParallelContainerBasePrivate::initializeExternalInterfaces() {
 	// States received by the container need to be copied to all children's pull interfaces.
 	if (requiredInterface() & READS_START)
-		starts() = std::make_shared<Interface>([this](Interface::iterator external, bool updated) {
+		starts() = std::make_shared<Interface>([this](Interface::iterator external, Interface::UpdateFlags updated) {
 		   this->propagateStateToAllChildren<Interface::FORWARD>(external, updated);
 		});
 	if (requiredInterface() & READS_END)
-		ends() = std::make_shared<Interface>([this](Interface::iterator external, bool updated) {
+		ends() = std::make_shared<Interface>([this](Interface::iterator external, Interface::UpdateFlags updated) {
 		   this->propagateStateToAllChildren<Interface::BACKWARD>(external, updated);
 		});
 }
@@ -842,11 +758,7 @@
 }
 
 template <Interface::Direction dir>
-<<<<<<< HEAD
-void ParallelContainerBasePrivate::onNewExternalState(Interface::iterator external, Interface::UpdateFlags updated) {
-=======
-void ParallelContainerBasePrivate::propagateStateToAllChildren(Interface::iterator external, bool updated) {
->>>>>>> 4cc1f567
+void ParallelContainerBasePrivate::propagateStateToAllChildren(Interface::iterator external, Interface::UpdateFlags updated) {
 	for (const Stage::pointer& stage : children())
 		copyState<dir>(external, stage->pimpl()->pullInterface<dir>(), updated);
 }
@@ -1088,7 +1000,7 @@
 	}
 
 	// When arriving here, we have a valid job_ and a current_ child to feed it. Let's do that.
-	copyState(dir_, job_, (*current_)->pimpl()->pullInterface(dir_), false);
+	copyState(dir_, job_, (*current_)->pimpl()->pullInterface(dir_), Interface::UpdateFlags());
 	return true;
 }
 
@@ -1108,9 +1020,10 @@
 }
 
 template <Interface::Direction dir>
-void FallbacksPrivateConnect::propagateStateUpdate(Interface::iterator external, bool updated) {
+void FallbacksPrivateConnect::propagateStateUpdate(Interface::iterator external, Interface::UpdateFlags updated) {
 	copyState<dir>(external, children().front()->pimpl()->pullInterface(dir), updated);
-	// TODO: propagate updates to other children as well
+	// As we use the Interface* from the first child for all children (we just populate their pending lists)
+	// there is no need to explicitly propagate state updates to other children.
 }
 
 bool FallbacksPrivateConnect::canCompute() const {
