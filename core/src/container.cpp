/*********************************************************************
 * Software License Agreement (BSD License)
 *
 *  Copyright (c) 2017, Bielefeld University
 *  All rights reserved.
 *
 *  Redistribution and use in source and binary forms, with or without
 *  modification, are permitted provided that the following conditions
 *  are met:
 *
 *   * Redistributions of source code must retain the above copyright
 *     notice, this list of conditions and the following disclaimer.
 *   * Redistributions in binary form must reproduce the above
 *     copyright notice, this list of conditions and the following
 *     disclaimer in the documentation and/or other materials provided
 *     with the distribution.
 *   * Neither the name of Bielefeld University nor the names of its
 *     contributors may be used to endorse or promote products derived
 *     from this software without specific prior written permission.
 *
 *  THIS SOFTWARE IS PROVIDED BY THE COPYRIGHT HOLDERS AND CONTRIBUTORS
 *  "AS IS" AND ANY EXPRESS OR IMPLIED WARRANTIES, INCLUDING, BUT NOT
 *  LIMITED TO, THE IMPLIED WARRANTIES OF MERCHANTABILITY AND FITNESS
 *  FOR A PARTICULAR PURPOSE ARE DISCLAIMED. IN NO EVENT SHALL THE
 *  COPYRIGHT OWNER OR CONTRIBUTORS BE LIABLE FOR ANY DIRECT, INDIRECT,
 *  INCIDENTAL, SPECIAL, EXEMPLARY, OR CONSEQUENTIAL DAMAGES (INCLUDING,
 *  BUT NOT LIMITED TO, PROCUREMENT OF SUBSTITUTE GOODS OR SERVICES;
 *  LOSS OF USE, DATA, OR PROFITS; OR BUSINESS INTERRUPTION) HOWEVER
 *  CAUSED AND ON ANY THEORY OF LIABILITY, WHETHER IN CONTRACT, STRICT
 *  LIABILITY, OR TORT (INCLUDING NEGLIGENCE OR OTHERWISE) ARISING IN
 *  ANY WAY OUT OF THE USE OF THIS SOFTWARE, EVEN IF ADVISED OF THE
 *  POSSIBILITY OF SUCH DAMAGE.
 *********************************************************************/

/* Authors: Robert Haschke */

#include <moveit/task_constructor/container_p.h>
#include <moveit/task_constructor/introspection.h>
#include <moveit/task_constructor/merge.h>
#include <moveit/planning_scene/planning_scene.h>

#include <ros/console.h>

#include <memory>
#include <iostream>
#include <algorithm>
#include <boost/range/adaptor/reversed.hpp>
#include <boost/format.hpp>
#include <functional>

using namespace std::placeholders;

namespace moveit {
namespace task_constructor {

static void printChildrenInterfaces(const ContainerBasePrivate& container, bool success, const Stage& creator,
                                    std::ostream& os = std::cerr);

ContainerBasePrivate::ContainerBasePrivate(ContainerBase* me, const std::string& name)
  : StagePrivate(me, name)
  , required_interface_(UNKNOWN)
  , pending_backward_(new Interface)
  , pending_forward_(new Interface) {}

ContainerBasePrivate::const_iterator ContainerBasePrivate::childByIndex(int index, bool for_insert) const {
	if (!for_insert && index < 0)
		--index;
	const_iterator position = children_.begin();
	if (index > 0) {
		for (auto end = children_.end(); index > 0 && position != end; --index)
			++position;
	} else if (++index <= 0) {
		container_type::const_reverse_iterator from_end = children_.rbegin();
		for (auto end = children_.rend(); index < 0 && from_end != end; ++index)
			++from_end;
		position = index < 0 ? children_.end() : from_end.base();
	}
	return position;
}

bool ContainerBasePrivate::traverseStages(const ContainerBase::StageCallback& processor, unsigned int cur_depth,
                                          unsigned int max_depth) const {
	if (cur_depth >= max_depth)
		return true;

	for (auto& stage : children_) {
		if (!processor(*stage, cur_depth))
			return false;
		const ContainerBasePrivate* container = dynamic_cast<const ContainerBasePrivate*>(stage->pimpl());
		if (container)
			container->traverseStages(processor, cur_depth + 1, max_depth);
	}
	return true;
}

void ContainerBasePrivate::validateConnectivity() const {
	// recursively validate all children and accumulate errors
	for (const auto& child : children())
		child->pimpl()->validateConnectivity();
}

bool ContainerBasePrivate::canCompute() const {
	// call the method of the public interface
	return static_cast<ContainerBase*>(me_)->canCompute();
}

void ContainerBasePrivate::compute() {
	// call the method of the public interface
	static_cast<ContainerBase*>(me_)->compute();
}

template <Interface::Direction dir>
void ContainerBasePrivate::setStatus(const Stage* creator, const InterfaceState* source, const InterfaceState* target,
                                     InterfaceState::Status status) {
	if (status != InterfaceState::Status::ENABLED && creator) {
		if (const auto* conn = dynamic_cast<const Connecting*>(creator)) {
			auto cimpl = conn->pimpl();
			// if creator is a Connecting stage and target has enabled opposite states (other than source)
			if (cimpl->hasPendingOpposites<dir>(source, target))
				return;  // don't prune
		}
	}
	if (target->priority().status() == status)
		return;  // nothing changing

	// Skip disabling the state, if there are alternative enabled solutions
	if (status != InterfaceState::ENABLED) {
		auto solution_is_enabled = [](auto&& solution) {
			return state<opposite<dir>()>(*solution)->priority().enabled();
		};
		const auto& alternatives = trajectories<opposite<dir>()>(*target);
		auto alternative_path = std::find_if(alternatives.cbegin(), alternatives.cend(), solution_is_enabled);
		if (alternative_path != alternatives.cend())
			return;
	}

	// actually enable/disable the state
	const_cast<InterfaceState*>(target)->updateStatus(status);

	// if possible (i.e. if target has an external counterpart), escalate setStatus to external interface
	if (parent() && trajectories<dir>(*target).empty()) {
		auto external{ internalToExternalMap().find(target) };
		if (external != internalToExternalMap().end()) {  // do we have an external state?
			// only escalate if there is no other *enabled* internal state connected to the same external one
			// all internal states linked to external
			auto internals{ externalToInternalMap().equal_range(external->get<EXTERNAL>()) };
			auto is_enabled = [](const auto& ext_int_pair) { return ext_int_pair.second->priority().enabled(); };
			auto other_path{ std::find_if(internals.first, internals.second, is_enabled) };
			if (other_path == internals.second)
				parent()->pimpl()->setStatus<dir>(nullptr, nullptr, external->get<EXTERNAL>(), status);
			return;
		}
	}

	// To break symmetry between both ends of a partial solution sequence that gets disabled,
	// we mark the first state with ARMED and all other states down the tree with PRUNED.
	// This allows us to re-enable the ARMED state, but not the PRUNED states,
	// when new states arrive in a Connecting stage.
	// For details, https://github.com/ros-planning/moveit_task_constructor/pull/309#issuecomment-974636202
	if (status == InterfaceState::Status::ARMED)
		status = InterfaceState::Status::PRUNED;  // only the first state is marked as ARMED

	// traverse solution tree
	for (const SolutionBase* successor : trajectories<dir>(*target))
		setStatus<dir>(successor->creator(), target, state<dir>(*successor), status);
}

// recursively update state priorities along solution path
template <Interface::Direction dir>
<<<<<<< HEAD
void ContainerBasePrivate::copyState(Interface::iterator external, const InterfacePtr& target, bool updated) {
	if (updated) {
		// update prio of all internal states linked to external
		auto internals{ externalToInternalMap().equal_range(&*external) };
		for (auto& i = internals.first; i != internals.second; ++i) {
			// TODO: Not only update status, but full priority!
			setStatus<dir>(i->second, external->priority().status());
		}
=======
inline void updateStatePrios(const InterfaceState& s, const InterfaceState::Priority& prio) {
	InterfaceState::Priority priority(prio, s.priority().status());
	if (s.priority() == priority)
>>>>>>> aef99160
		return;
	const_cast<InterfaceState&>(s).updatePriority(priority);
	for (const SolutionBase* successor : trajectories<dir>(s))
		updateStatePrios<dir>(*state<dir>(*successor), prio);
}

void ContainerBasePrivate::onNewFailure(const Stage& child, const InterfaceState* from, const InterfaceState* to) {
	ROS_DEBUG_STREAM_NAMED("Pruning", "'" << child.name() << "' generated a failure");
	switch (child.pimpl()->interfaceFlags()) {
		case GENERATE:
			// just ignore: the pair of (new) states isn't known to us anyway
			// TODO: If child is a container, from and to might have associated solutions already!
			break;

		case PROPAGATE_FORWARDS:  // mark from as failed (backwards)
			setStatus<Interface::BACKWARD>(nullptr, nullptr, from, InterfaceState::Status::PRUNED);
			break;
		case PROPAGATE_BACKWARDS:  // mark to as failed (forwards)
			setStatus<Interface::FORWARD>(nullptr, nullptr, to, InterfaceState::Status::PRUNED);
			break;

		case CONNECT:
			setStatus<Interface::BACKWARD>(&child, to, from, InterfaceState::Status::ARMED);
			setStatus<Interface::FORWARD>(&child, from, to, InterfaceState::Status::ARMED);
			break;
	}
	// printChildrenInterfaces(*this, false, child);
}

template <Interface::Direction dir>
void ContainerBasePrivate::copyState(Interface::iterator external, const InterfacePtr& target,
                                     Interface::UpdateFlags updated) {
	if (updated) {
		auto prio = external->priority();
		auto internals = externalToInternalMap().equal_range(&*external);

		if (updated.testFlag(Interface::Update::STATUS)) {  // propagate external status updates to internal copies
			for (auto& i = internals.first; i != internals.second; ++i)
				setStatus<dir>(nullptr, nullptr, i->second, prio.status());
		} else if (updated.testFlag(Interface::Update::PRIORITY)) {
			for (auto& i = internals.first; i != internals.second; ++i)
				updateStatePrios<opposite<dir>()>(*i->second, prio);
		} else
			assert(false);  // Expecting either STATUS or PRIORITY updates, not both!
		return;
	}
	// create a clone of external state within target interface (child's starts() or ends())
	auto internal = states_.insert(states_.end(), InterfaceState(*external));
	target->add(*internal);
	// and remember the mapping between them
	internalToExternalMap().insert(std::make_pair(&*internal, &*external));
}

void ContainerBasePrivate::copyState(Interface::Direction dir, Interface::iterator external, const InterfacePtr& target,
                                     bool updated) {
	if (dir == Interface::FORWARD)
		copyState<Interface::FORWARD>(external, target, updated);
	else
		copyState<Interface::BACKWARD>(external, target, updated);
}

void ContainerBasePrivate::liftSolution(const SolutionBasePtr& solution, const InterfaceState* internal_from,
                                        const InterfaceState* internal_to) {
	computeCost(*internal_from, *internal_to, *solution);

	// map internal to external states
	auto find_or_create_external = [this](const InterfaceState* internal, bool& created) -> InterfaceState* {
		auto it = internalToExternalMap().find(internal);
		if (it != internalToExternalMap().end())
			return const_cast<InterfaceState*>(it->second);

		InterfaceState* external = &*states_.insert(states_.end(), InterfaceState(*internal));
		internalToExternalMap().insert(std::make_pair(internal, external));
		created = true;
		return external;
	};
	bool created_from = false;
	bool created_to = false;
	InterfaceState* external_from = find_or_create_external(internal_from, created_from);
	InterfaceState* external_to = find_or_create_external(internal_to, created_to);

	if (!storeSolution(solution, external_from, external_to))
		return;

	// connect solution to start/end state
	solution->setStartState(*external_from);
	solution->setEndState(*external_to);

	// spawn created states in external interfaces
	if (created_from)
		prevEnds()->add(*external_from);
	if (created_to)
		nextStarts()->add(*external_to);

	newSolution(solution);
}

ContainerBase::ContainerBase(ContainerBasePrivate* impl) : Stage(impl) {}

size_t ContainerBase::numChildren() const {
	return pimpl()->children().size();
}

Stage* ContainerBase::findChild(const std::string& name) const {
	auto pos = name.find('/');
	const std::string first = name.substr(0, pos);
	for (const Stage::pointer& child : pimpl()->children())
		if (child->name() == first) {
			if (pos == std::string::npos)
				return child.get();
			else if (auto* parent = dynamic_cast<const ContainerBase*>(child.get()))
				return parent->findChild(name.substr(pos + 1));
		}
	return nullptr;
}

bool ContainerBase::traverseChildren(const ContainerBase::StageCallback& processor) const {
	return pimpl()->traverseStages(processor, 0, 1);
}
bool ContainerBase::traverseRecursively(const ContainerBase::StageCallback& processor) const {
	if (!processor(*this, 0))
		return false;
	return pimpl()->traverseStages(processor, 1, UINT_MAX);
}

void ContainerBase::add(Stage::pointer&& stage) {
	insert(std::move(stage), -1);
}

void ContainerBase::insert(Stage::pointer&& stage, int before) {
	if (!stage)
		throw std::runtime_error(name() + ": received invalid stage pointer");

	StagePrivate* impl = stage->pimpl();
	impl->setParent(this);
	ContainerBasePrivate::const_iterator where = pimpl()->childByIndex(before, true);
	ContainerBasePrivate::iterator it = pimpl()->children_.insert(where, std::move(stage));
	impl->setParentPosition(it);
}

Stage::pointer ContainerBasePrivate::remove(ContainerBasePrivate::const_iterator pos) {
	if (pos == children_.end())
		return Stage::pointer();

	(*pos)->pimpl()->unparent();
	Stage::pointer result = std::move(*children_.erase(pos, pos));  // stage from non-const iterator to pos
	children_.erase(pos);  // actually erase stage
	return result;
}

Stage::pointer ContainerBase::remove(int pos) {
	return pimpl()->remove(pimpl()->childByIndex(pos, false));
}

Stage::pointer ContainerBase::remove(Stage* child) {
	auto it = pimpl()->children_.begin(), end = pimpl()->children_.end();
	for (; it != end && it->get() != child; ++it)
		;
	return pimpl()->remove(it);
}

void ContainerBase::clear() {
	pimpl()->children_.clear();
}

void ContainerBase::reset() {
	auto impl = pimpl();

	// recursively reset children
	for (auto& child : impl->children())
		child->reset();

	// clear buffer interfaces
	impl->pending_backward_->clear();
	impl->pending_forward_->clear();
	// ... and state mapping
	impl->internalToExternalMap().clear();

	// interfaces depend on children which might change
	impl->required_interface_ = UNKNOWN;
	impl->starts_.reset();
	impl->ends_.reset();

	Stage::reset();
}

void ContainerBase::init(const moveit::core::RobotModelConstPtr& robot_model) {
	auto impl = pimpl();
	auto& children = impl->children();

	Stage::init(robot_model);

	// we need to have some children to do the actual work
	if (children.empty())
		throw InitStageException(*this, "no children");

	// recursively init all children and accumulate errors
	InitStageException errors;
	for (auto& child : children) {
		try {
			child->init(robot_model);
		} catch (const Property::error& e) {
			std::ostringstream oss;
			oss << e.what();
			pimpl()->composePropertyErrorMsg(e.name(), oss);
			errors.push_back(*child, oss.str());
		} catch (InitStageException& e) {
			errors.append(e);
		}
	}

	if (errors)
		throw errors;
}

std::ostream& operator<<(std::ostream& os, const ContainerBase& container) {
	ContainerBase::StageCallback processor = [&os](const Stage& stage, unsigned int depth) -> bool {
		os << std::string(2 * depth, ' ') << *stage.pimpl() << std::endl;
		return true;
	};
	container.traverseRecursively(processor);
	return os;
}

// for debugging of how children interfaces evolve over time
static void printChildrenInterfaces(const ContainerBasePrivate& container, bool success, const Stage& creator,
                                    std::ostream& os) {
	static unsigned int id = 0;
	const unsigned int width = 10;  // indentation of name
	os << std::endl << (success ? '+' : '-') << ' ' << creator.name() << ' ';
	if (success)
		os << ++id << ' ';
	if (const Connecting* conn = dynamic_cast<const Connecting*>(&creator))
		conn->pimpl()->printPendingPairs(os);
	os << std::endl;

	for (const auto& child : container.children()) {
		auto cimpl = child->pimpl();
		os << std::setw(width) << std::left << child->name();
		if (!cimpl->starts() && !cimpl->ends())
			os << "↕ " << std::endl;
		if (cimpl->starts())
			os << "↓ " << *child->pimpl()->starts() << std::endl;
		if (cimpl->starts() && cimpl->ends())
			os << std::setw(width) << "  ";
		if (cimpl->ends())
			os << "↑ " << *child->pimpl()->ends() << std::endl;
	}
}
/** Collect all partial solution sequences originating from start into given direction */
template <Interface::Direction dir>
struct SolutionCollector
{
	SolutionCollector(size_t max_depth, const SolutionBase& start) : max_depth(max_depth) {
		trace.reserve(max_depth);
		traverse(start, InterfaceState::Priority(0, 0.0));
		assert(trace.empty());
	}

	void traverse(const SolutionBase& start, const InterfaceState::Priority& prio) {
		const InterfaceState::Solutions& next = trajectories<dir>(*state<dir>(start));
		if (next.empty()) {  // when reaching the end, add the trace to solutions
			assert(prio.depth() == trace.size());
			assert(prio.depth() <= max_depth);
			solutions.emplace_back(std::make_pair(trace, prio));
		} else {
			for (SolutionBase* successor : next) {
				assert(!successor->isFailure());  // We shouldn't have invalid solutions
				trace.push_back(successor);
				traverse(*successor, prio + InterfaceState::Priority(1, successor->cost()));
				trace.pop_back();
			}
		}
	}

	using SolutionCostPairs = std::list<std::pair<SolutionSequence::container_type, InterfaceState::Priority>>;
	SolutionCostPairs solutions;
	const size_t max_depth;
	SolutionSequence::container_type trace;
};

void SerialContainer::onNewSolution(const SolutionBase& current) {
	ROS_DEBUG_STREAM_NAMED("SerialContainer", "'" << this->name() << "' received solution of child stage '"
	                                              << current.creator()->name() << "'");

	// failures should never trigger this callback
	assert(!current.isFailure());

	auto impl = pimpl();
	const Stage* creator = current.creator();
	auto& children = impl->children();

	// find number of stages before and after creator stage
	size_t num_before = 0, num_after = 0;
	for (auto it = children.begin(), end = children.end(); it != end; ++it, ++num_before)
		if (&(**it) == creator)
			break;
	assert(num_before < children.size());  // creator should be one of our children
	num_after = children.size() - 1 - num_before;

	// find all incoming and outgoing solution paths originating from current solution
	SolutionCollector<Interface::BACKWARD> incoming(num_before, current);
	SolutionCollector<Interface::FORWARD> outgoing(num_after, current);

	// collect (and sort) all solutions spanning from start to end of this container
	ordered<SolutionSequencePtr> sorted;
	for (auto& in : incoming.solutions) {
		for (auto& out : outgoing.solutions) {
			InterfaceState::Priority prio = in.second + InterfaceState::Priority(1u, current.cost()) + out.second;
			assert(prio.enabled());
			// found a complete solution path connecting start to end?
			if (prio.depth() == children.size()) {
				SolutionSequence::container_type solution;
				solution.reserve(children.size());
				// insert incoming solutions in reverse order
				solution.insert(solution.end(), in.first.rbegin(), in.first.rend());
				// insert current solution
				solution.push_back(&current);
				// insert outgoing solutions in normal order
				solution.insert(solution.end(), out.first.begin(), out.first.end());
				// store solution in sorted list
				sorted.insert(std::make_shared<SolutionSequence>(std::move(solution), prio.cost(), this));
			}
			if (prio.depth() > 1) {
				// update state priorities along the whole partial solution path
				updateStatePrios<Interface::BACKWARD>(*current.start(), prio);
				updateStatePrios<Interface::FORWARD>(*current.end(), prio);
			}
		}
	}
	// printChildrenInterfaces(*this, true, *current.creator());

	// finally, store + announce new solutions to external interface
	for (const auto& solution : sorted)
		impl->liftSolution(solution, solution->internalStart(), solution->internalEnd());
}

SerialContainer::SerialContainer(SerialContainerPrivate* impl) : ContainerBase(impl) {}
SerialContainer::SerialContainer(const std::string& name) : SerialContainer(new SerialContainerPrivate(this, name)) {}

SerialContainerPrivate::SerialContainerPrivate(SerialContainer* me, const std::string& name)
  : ContainerBasePrivate(me, name) {}

void SerialContainerPrivate::connect(StagePrivate& stage1, StagePrivate& stage2) {
	InterfaceFlags flags1 = stage1.requiredInterface();
	InterfaceFlags flags2 = stage2.requiredInterface();

	if ((flags1 & WRITES_NEXT_START) && (flags2 & READS_START))
		stage1.setNextStarts(stage2.starts());
	else if ((flags1 & READS_END) && (flags2 & WRITES_PREV_END))
		stage2.setPrevEnds(stage1.ends());
	else {
		boost::format desc("cannot connect end interface of '%1%' (%2%) to start interface of '%3%' (%4%)");
		desc % stage1.name() % flowSymbol<END_IF_MASK>(flags1);
		desc % stage2.name() % flowSymbol<START_IF_MASK>(flags2);
		throw InitStageException(*me(), desc.str());
	}
}

template <unsigned int mask>
void SerialContainerPrivate::validateInterface(const StagePrivate& child, InterfaceFlags required) const {
	required = required & mask;
	if (required == UNKNOWN)
		return;  // cannot yet validate
	InterfaceFlags child_interface = child.interfaceFlags() & mask;
	if (required != child_interface) {
		boost::format desc("%1% interface (%3%) of '%2%' does not match mine (%4%)");
		desc % (mask == START_IF_MASK ? "start" : "end") % child.name();
		desc % flowSymbol<mask>(child_interface) % flowSymbol<mask>(required);
		throw InitStageException(*me_, desc.str());
	}
}

// called by parent asking for pruning of this' interface
void SerialContainerPrivate::resolveInterface(InterfaceFlags expected) {
	// we need to have some children to do the actual work
	if (children().empty())
		throw InitStageException(*me(), "no children");

	if (!(expected & START_IF_MASK))
		throw InitStageException(*me(), "unknown start interface");

	Stage& first = *children().front();
	Stage& last = *children().back();

	InitStageException exceptions;

	try {  // FIRST child
		first.pimpl()->resolveInterface(expected & START_IF_MASK);
		// connect first child's (start) push interface
		setChildsPushBackwardInterface(first.pimpl());
		// validate that first child's and this container's start interfaces match
		validateInterface<START_IF_MASK>(*first.pimpl(), expected);
		// connect first child's (start) pull interface
		if (const InterfacePtr& target = first.pimpl()->starts())
			starts_.reset(new Interface([this, target](Interface::iterator it, Interface::UpdateFlags updated) {
				this->copyState<Interface::FORWARD>(it, target, updated);
			}));
	} catch (InitStageException& e) {
		exceptions.append(e);
	}

	// process all children and connect them
	for (auto it = ++children().begin(), previous_it = children().begin(); it != children().end(); ++it, ++previous_it) {
		try {
			StagePrivate* child_impl = (**it).pimpl();
			StagePrivate* previous_impl = (**previous_it).pimpl();
			child_impl->resolveInterface(invert(previous_impl->requiredInterface()) & START_IF_MASK);
			connect(*previous_impl, *child_impl);
		} catch (InitStageException& e) {
			exceptions.append(e);
		}
	}

	try {  // connect last child's (end) push interface
		setChildsPushForwardInterface(last.pimpl());
		// validate that last child's and this container's end interfaces match
		validateInterface<END_IF_MASK>(*last.pimpl(), expected);
		// connect last child's (end) pull interface
		if (const InterfacePtr& target = last.pimpl()->ends())
			ends_.reset(new Interface([this, target](Interface::iterator it, Interface::UpdateFlags updated) {
				this->copyState<Interface::BACKWARD>(it, target, updated);
			}));
	} catch (InitStageException& e) {
		exceptions.append(e);
	}

	required_interface_ = (first.pimpl()->interfaceFlags() & START_IF_MASK) |  // clang-format off
	                      (last.pimpl()->interfaceFlags() & END_IF_MASK);  // clang-format off

	if (exceptions)
		throw exceptions;
}

void SerialContainerPrivate::validateConnectivity() const {
	ContainerBasePrivate::validateConnectivity();

	InterfaceFlags mine = interfaceFlags();
	// check that input / output interface of first / last child matches this' resp. interface
	validateInterface<START_IF_MASK>(*children().front()->pimpl(), mine);
	validateInterface<END_IF_MASK>(*children().back()->pimpl(), mine);

	// validate connectivity of children between each other
	// ContainerBasePrivate::validateConnectivity() ensures that required push interfaces are present,
	// that is, neighbouring stages have a corresponding pull interface.
	// Here, it remains to check that - if a child has a pull interface - it's indeed feeded.
	for (auto cur = children().begin(), end = children().end(); cur != end; ++cur) {
		const StagePrivate* const cur_impl = **cur;
		InterfaceFlags required = cur_impl->interfaceFlags();

		// get iterators to prev / next stage in sequence
		auto prev = cur;
		--prev;
		auto next = cur;
		++next;

		// start pull interface fed?
		if (cur != children().begin() &&  // first child has not a previous one
		    (required & READS_START) && !(*prev)->pimpl()->nextStarts())
			throw InitStageException(**cur, "start interface is not fed");

		// end pull interface fed?
		if (next != end &&  // last child has not a next one
		    (required & READS_END) && !(*next)->pimpl()->prevEnds())
			throw InitStageException(**cur, "end interface is not fed");
	}
}

bool SerialContainer::canCompute() const {
	for (const auto& stage : pimpl()->children()) {
		if (stage->pimpl()->canCompute())
			return true;
	}
	return false;
}

void SerialContainer::compute() {
	for (const auto& stage : pimpl()->children()) {
		if (!stage->pimpl()->canCompute())
			continue;
		stage->pimpl()->runCompute();
	}
}

ParallelContainerBasePrivate::ParallelContainerBasePrivate(ParallelContainerBase* me, const std::string& name)
  : ContainerBasePrivate(me, name) {}

void ParallelContainerBasePrivate::resolveInterface(InterfaceFlags expected) {
	// we need to have some children to do the actual work
	if (children().empty())
		throw InitStageException(*me(), "no children");

	InitStageException exceptions;

	bool first = true;
	for (const Stage::pointer& child : children()) {
		try {
			auto child_impl = child->pimpl();
			child_impl->resolveInterface(expected);
			validateInterfaces(*child_impl, expected, first);
			// initialize push connections of children according to their demands
			setChildsPushForwardInterface(child_impl);
			setChildsPushBackwardInterface(child_impl);
			first = false;
		} catch (InitStageException& e) {
			exceptions.append(e);
			continue;
		}
	}

	if (exceptions)
		throw exceptions;

	required_interface_ = expected;

	initializeExternalInterfaces();
}

void ParallelContainerBasePrivate::initializeExternalInterfaces() {
	// States received by the container need to be copied to all children's pull interfaces.
<<<<<<< HEAD
	if (requiredInterface() & READS_START)
		starts().reset(new Interface([this](Interface::iterator external, bool updated) {
		   this->propagateStateToChildren<Interface::FORWARD>(external, updated);
		}));
	if (requiredInterface() & READS_END)
		ends().reset(new Interface([this](Interface::iterator external, bool updated) {
		   this->propagateStateToChildren<Interface::BACKWARD>(external, updated);
=======
	if (expected & READS_START)
		starts().reset(new Interface([this](Interface::iterator external, Interface::UpdateFlags updated) {
			this->onNewExternalState<Interface::FORWARD>(external, updated);
		}));
	if (expected & READS_END)
		ends().reset(new Interface([this](Interface::iterator external, Interface::UpdateFlags updated) {
			this->onNewExternalState<Interface::BACKWARD>(external, updated);
>>>>>>> aef99160
		}));
}

void ParallelContainerBasePrivate::validateInterfaces(const StagePrivate& child, InterfaceFlags& external,
                                                      bool first) const {
	const InterfaceFlags child_interface = child.requiredInterface();
	bool valid = true;
	for (InterfaceFlags mask : { START_IF_MASK, END_IF_MASK }) {
		if ((external & mask) == UNKNOWN)
			external |= child_interface & mask;

		valid = valid & ((external & mask) == (child_interface & mask));
	}

	if (!valid) {
		boost::format desc("interface of '%1%' (%3% %4%) does not match %2% (%5% %6%).");
		desc % child.name();
		desc % (first ? "external one" : "other children's");
		desc % flowSymbol<START_IF_MASK>(child_interface) % flowSymbol<END_IF_MASK>(child_interface);
		desc % flowSymbol<START_IF_MASK>(external) % flowSymbol<END_IF_MASK>(external);
		throw InitStageException(*me_, desc.str());
	}
}

void ParallelContainerBasePrivate::validateConnectivity() const {
	InterfaceFlags my_interface = interfaceFlags();

	// check that input / output interfaces of all children are handled by my interface
	for (const auto& child : children())
		validateInterfaces(*child->pimpl(), my_interface);

	ContainerBasePrivate::validateConnectivity();
}

template <Interface::Direction dir>
<<<<<<< HEAD
void ParallelContainerBasePrivate::propagateStateToChildren(Interface::iterator external, bool updated) {
=======
void ParallelContainerBasePrivate::onNewExternalState(Interface::iterator external, Interface::UpdateFlags updated) {
>>>>>>> aef99160
	for (const Stage::pointer& stage : children())
		copyState<dir>(external, stage->pimpl()->pullInterface<dir>(), updated);
}

ParallelContainerBase::ParallelContainerBase(ParallelContainerBasePrivate* impl) : ContainerBase(impl) {}
ParallelContainerBase::ParallelContainerBase(const std::string& name)
  : ParallelContainerBase(new ParallelContainerBasePrivate(this, name)) {}

void ParallelContainerBase::liftSolution(const SolutionBase& solution, double cost, std::string comment) {
	pimpl()->liftSolution(std::make_shared<WrappedSolution>(this, &solution, cost, std::move(comment)),
	                      solution.start(), solution.end());
}

void ParallelContainerBase::spawn(InterfaceState&& state, SubTrajectory&& t) {
	pimpl()->StagePrivate::spawn(std::move(state), std::make_shared<SubTrajectory>(std::move(t)));
}

void ParallelContainerBase::sendForward(const InterfaceState& from, InterfaceState&& to, SubTrajectory&& t) {
	pimpl()->StagePrivate::sendForward(from, std::move(to), std::make_shared<SubTrajectory>(std::move(t)));
}

void ParallelContainerBase::sendBackward(InterfaceState&& from, const InterfaceState& to, SubTrajectory&& t) {
	pimpl()->StagePrivate::sendBackward(std::move(from), to, std::make_shared<SubTrajectory>(std::move(t)));
}

WrapperBasePrivate::WrapperBasePrivate(WrapperBase* me, const std::string& name)
  : ParallelContainerBasePrivate(me, name) {}

WrapperBase::WrapperBase(const std::string& name, Stage::pointer&& child)
  : WrapperBase(new WrapperBasePrivate(this, name), std::move(child)) {}

WrapperBase::WrapperBase(WrapperBasePrivate* impl, Stage::pointer&& child) : ParallelContainerBase(impl) {
	if (child)
		WrapperBase::insert(std::move(child));
}

void WrapperBase::insert(Stage::pointer&& stage, int before) {
	// restrict num of children to one
	if (numChildren() > 0)
		throw std::runtime_error(name() + ": Wrapper only allows a single child");
	return ParallelContainerBase::insert(std::move(stage), before);
}

Stage* WrapperBase::wrapped() {
	return pimpl()->children().empty() ? nullptr : pimpl()->children().front().get();
}

bool WrapperBase::canCompute() const {
	return wrapped()->pimpl()->canCompute();
}

void WrapperBase::compute() {
	wrapped()->pimpl()->runCompute();
}

bool Alternatives::canCompute() const {
	for (const auto& stage : pimpl()->children())
		if (stage->pimpl()->canCompute())
			return true;
	return false;
}

void Alternatives::compute() {
	for (const auto& stage : pimpl()->children()) {
		stage->pimpl()->runCompute();
	}
}

void Alternatives::onNewSolution(const SolutionBase& s) {
	liftSolution(s);
}

Fallbacks::Fallbacks(const std::string& name) : Fallbacks(new FallbacksPrivate(this, name)) {}

Fallbacks::Fallbacks(FallbacksPrivate* impl) : ParallelContainerBase(impl) {}

void Fallbacks::reset() {
	ParallelContainerBase::reset();
}

void Fallbacks::init(const moveit::core::RobotModelConstPtr& robot_model) {
	auto& impl{ *pimpl() };
	ParallelContainerBase::init(robot_model);
	impl.current_generator_ = impl.children().begin();
}

bool Fallbacks::canCompute() const {
	auto impl { pimpl() };

	switch(impl->requiredInterface()) {
	case GENERATE:
		return const_cast<FallbacksPrivate*>(impl)->seekToNextGenerator();
	case PROPAGATE_FORWARDS:
	case PROPAGATE_BACKWARDS:
	case CONNECT:
		return const_cast<FallbacksPrivate*>(impl)->seekToNextPending();
	default:
		assert(false);
	}
}

void Fallbacks::compute() {
	auto impl { pimpl() };

	switch(impl->requiredInterface()) {
	case GENERATE:
		impl->computeGenerate();
		break;
	case PROPAGATE_FORWARDS:
	case PROPAGATE_BACKWARDS:
	case CONNECT:
		impl->computeFromExternal();
		break;
	default:
		assert(false);
	}
}

void Fallbacks::onNewSolution(const SolutionBase& s) {
	liftSolution(s);
}

void FallbacksPrivate::PendingStates::push(const FallbacksPrivate::ExternalState& state, Interface::Direction dir){
	assert(static_cast<size_t>(dir) < 2);
	pending_states_[dir].push(state);
}

std::pair<FallbacksPrivate::ExternalState,Interface::Direction>
FallbacksPrivate::PendingStates::pop(){
	if(pending_states_[current_queue_].empty())
		current_queue_ = static_cast<Interface::Direction>(1 - current_queue_);
	// Did you call pop when this->empty() == false?
	assert(!pending_states_[current_queue_].empty());

	auto job{ std::make_pair(pending_states_[current_queue_].pop(), static_cast<Interface::Direction>(current_queue_)) };

	current_queue_ = static_cast<Interface::Direction>(1 - current_queue_);

	return job;
}

FallbacksPrivate::FallbacksPrivate(Fallbacks* me, const std::string& name)
   : ParallelContainerBasePrivate(me, name) {}

void FallbacksPrivate::initializeExternalInterfaces() {
	if (requiredInterface() & READS_START)
		starts().reset(new Interface([this](Interface::iterator external, bool updated) {
		                  this->onNewExternalState<Interface::FORWARD>(external, updated);
		               }));
	if (requiredInterface() & READS_END)
		ends().reset(new Interface([this](Interface::iterator external, bool updated) {
		                this->onNewExternalState<Interface::BACKWARD>(external, updated);
		             }));
}

inline void FallbacksPrivate::printPending(const char* comment) const {
	ROS_DEBUG_STREAM_NAMED("Fallbacks", name() << ": " << comment << "\n" << pending_);
}

std::ostream& operator<<(std::ostream& os, const FallbacksPrivate::PendingStates& self) {
	static const char* color_reset = "\033[m";

	auto print_priorities{ [&](const char* prefix, Interface::Direction queue_idx){
		os << color_reset;
		if(queue_idx == self.current_queue_)
			os << "*";
		os << prefix;
		if(self.pending_states_[queue_idx].empty()){
			os << "<none>";
		}
		else {
			for(const auto& e : self.pending_states_[queue_idx])
				os << e.external_state->priority() << " ";
		}
		os << "\n";
		}};

	os << color_reset << "active: ";
	if (self.current_.valid)
		os << self.current_.state.external_state->priority();
	else
		os << "<none>";
	os << "\n";
	print_priorities("pending starts: ", Interface::FORWARD);
	print_priorities("pending ends: ", Interface::BACKWARD);
	return os;
}

void FallbacksPrivate::onNewFailure(const Stage& /*child*/, const InterfaceState* /*from*/, const InterfaceState* /*to*/) {
	// This override is deliberately empty.
	// The method prunes solution paths when a child failed to find a valid solution for it,
	// but in Fallbacks the next child might still yield a successful solution
	// Thus pruning must only occur once the last child is exhausted (inside computeFromExternal)
}

bool FallbacksPrivate::seekToNextGenerator() {
	// current_generator_ is fixed if it produced solutions before
	if (solutions_.empty()){
		// move to first generator that can run
		while(current_generator_ != children().end() && !(*current_generator_)->pimpl()->canCompute()) {
			ROS_DEBUG_STREAM_NAMED("Fallbacks", "Generator '" << (*current_generator_)->name() << "' can't compute, trying next one.");
			++current_generator_;
		}
	}
	return current_generator_ != children().end() && (*current_generator_)->pimpl()->canCompute();
}

void FallbacksPrivate::computeGenerate() {
	if (!seekToNextGenerator())
		return;  // cannot compute anything

	(*current_generator_)->pimpl()->runCompute();
}

bool FallbacksPrivate::seekToNextPending() {
	auto& current{ pending_.current() };
	while(!pending_.empty() && !current.valid){
		std::tie(current.state, current.dir) = pending_.pop();

		ROS_DEBUG_STREAM_NAMED("Fallbacks", "Push external state to '" << (*current.state.stage)->name() << "'");
		// feed a new state
		copyState(current.dir,
		          current.state.external_state,
		          (*current.state.stage)->pimpl()->pullInterface(current.dir),
		          false);

		if ((current.valid = (*current.state.stage)->pimpl()->canCompute()))
			break;

		advanceCurrentStateToNextChild();
	}
	return current.valid;
}

template <typename Interface::Direction dir>
void FallbacksPrivate::onNewExternalState(Interface::iterator external, bool updated) {
	if (updated) {
		auto& queue{ pending_.queue<dir>() };
		auto it = std::find_if(queue.begin(), queue.end(),
		                       [external](const ExternalState& s) { return s.external_state == external; });
		if (it == queue.cend())
			return;  // already processed

		queue.update(it);  // update sorting pos of this single item

		// update prio of linked internal states as well
		ContainerBasePrivate::copyState<dir>(external, InterfacePtr(), updated);
		printPending("after update: ");
		return;
	}

	pending_.push(ExternalState{ external, children().cbegin() }, dir);
	printPending("after push: ");
}

void FallbacksPrivate::computeFromExternal(){
	auto& current{ pending_.current() };
	assert(current.valid);

	auto& stage{ current.state.stage };
	auto& state{ current.state.external_state };
	auto dir { current.dir };

	(*stage)->pimpl()->runCompute();

	auto has_solutions{ [](const InterfaceState& s, Interface::Direction d){
			   const auto& trajectories { d == Interface::FORWARD
					   ? s.outgoingTrajectories()
					   : s.incomingTrajectories() };
				return std::find_if(trajectories.cbegin(), trajectories.cend(), [](const auto& t){ return !t->isFailure();}) != trajectories.cend();
	}};

	if(!(*stage)->pimpl()->canCompute()) {
		current.valid = false;
		if(has_solutions(*state, dir)){
			ROS_DEBUG_STREAM_NAMED("Fallbacks", "Child '" << (*stage)->name() << "' produced a solution, not invoking further fallbacks");
			return;
		}

		advanceCurrentStateToNextChild();
	}

	printPending("after compute: ");
}

void FallbacksPrivate::advanceCurrentStateToNextChild() {
	auto& current { pending_.current() };

	// the current child must be exhausted
	assert(!current.valid);

	if(std::next(current.state.stage) != children().end()){
		ROS_DEBUG_STREAM_NAMED("Fallbacks", "Child '" << (*current.state.stage)->name() << "' failed to generate a solution, schedule state with next child");
		++current.state.stage;
		pending_.push(current.state, current.dir);
	}
	else {
		ROS_DEBUG_STREAM_NAMED("Fallbacks", "State failed to extend through any child, prune path");
		parent()->pimpl()->onNewFailure(*me(),
		                                current.dir == Interface::FORWARD ? &*current.state.external_state : nullptr,
		                                current.dir == Interface::BACKWARD ? nullptr : &*current.state.external_state);
	}

}

MergerPrivate::MergerPrivate(Merger* me, const std::string& name) : ParallelContainerBasePrivate(me, name) {}

void MergerPrivate::resolveInterface(InterfaceFlags expected) {
	ParallelContainerBasePrivate::resolveInterface(expected);
	switch (requiredInterface()) {
		case PROPAGATE_FORWARDS:
		case PROPAGATE_BACKWARDS:
		case UNKNOWN:
			break;  // these are supported

		case GENERATE:
			throw InitStageException(*me_, "Generator stages not yet supported.");
		case CONNECT:
			throw InitStageException(*me_, "Cannot merge connecting stages. Use Connect.");
		default:
			throw InitStageException(*me_, "Children's interface not supported.");
	}
}

Merger::Merger(const std::string& name) : Merger(new MergerPrivate(this, name)) {}

void Merger::reset() {
	ParallelContainerBase::reset();
	auto impl = pimpl();
	impl->jmg_merged_.reset();
	impl->source_state_to_solutions_.clear();
}

void Merger::init(const core::RobotModelConstPtr& robot_model) {
	ParallelContainerBase::init(robot_model);
}

Merger::Merger(MergerPrivate* impl) : ParallelContainerBase(impl) {}

bool Merger::canCompute() const {
	for (const auto& stage : pimpl()->children())
		if (stage->pimpl()->canCompute())
			return true;
	return false;
}

void Merger::compute() {
	for (const auto& stage : pimpl()->children()) {
		stage->pimpl()->runCompute();
	}
}

void Merger::onNewSolution(const SolutionBase& s) {
	if (s.isFailure())  // ignore failure solutions
		return;

	auto impl = pimpl();
	switch (impl->interfaceFlags()) {
		case PROPAGATE_FORWARDS:
		case PROPAGATE_BACKWARDS:
			impl->onNewPropagateSolution(s);
			break;
		case GENERATE:
			impl->onNewGeneratorSolution(s);
			break;
		default:
			assert(false);
	}
}

void MergerPrivate::onNewPropagateSolution(const SolutionBase& s) {
	const SubTrajectory* trajectory = dynamic_cast<const SubTrajectory*>(&s);
	if (!trajectory || !trajectory->trajectory()) {
		ROS_ERROR_NAMED("Merger", "Only simple, valid trajectories are supported");
		return;
	}

	InterfaceFlags dir = interfaceFlags();
	assert(dir == PROPAGATE_FORWARDS || dir == PROPAGATE_BACKWARDS);
	// internal source state
	const InterfaceState* source_state = (dir == PROPAGATE_FORWARDS) ? s.start() : s.end();

	// map to external source state that is shared by all children
	auto source_it = internalToExternalMap().find(source_state);
	// internal->external mapping for source state should have been created
	assert(source_it != internalToExternalMap().end());
	const InterfaceState* external_source_state = &*source_it->second;

	// retrieve (or create if necessary) the ChildSolutionMap for the given external source state
	ChildSolutionMap& all_solutions =
	    source_state_to_solutions_.insert(std::make_pair(external_source_state, ChildSolutionMap())).first->second;

	// retrieve (or create if necessary) the ChildSolutionList corresponding to the child
	ChildSolutionList& child_solutions =
	    all_solutions.insert(std::make_pair(s.creator(), ChildSolutionList())).first->second;
	// insert the new child solution into the list
	child_solutions.push_back(trajectory);

	// do we have solutions for all children?
	if (all_solutions.size() < children().size())
		return;
	assert(all_solutions.size() == children().size());

	// combine the new solution with all solutions from other children
	auto spawner = dir == PROPAGATE_FORWARDS ? &MergerPrivate::sendForward : &MergerPrivate::sendBackward;
	mergeAnyCombination(all_solutions, s, external_source_state->scene(),
	                    std::bind(spawner, this, std::placeholders::_1, external_source_state));
}

void MergerPrivate::sendForward(SubTrajectory&& t, const InterfaceState* from) {
	// generate target state
	planning_scene::PlanningScenePtr to = from->scene()->diff();
	if (t.trajectory() && !t.trajectory()->empty())
		to->setCurrentState(t.trajectory()->getLastWayPoint());
	StagePrivate::sendForward(*from, InterfaceState(to), std::make_shared<SubTrajectory>(std::move(t)));
}

void MergerPrivate::sendBackward(SubTrajectory&& t, const InterfaceState* to) {
	// generate target state
	planning_scene::PlanningScenePtr from = to->scene()->diff();
	if (t.trajectory() && !t.trajectory()->empty())
		from->setCurrentState(t.trajectory()->getFirstWayPoint());
	StagePrivate::sendBackward(InterfaceState(from), *to, std::make_shared<SubTrajectory>(std::move(t)));
}

void MergerPrivate::onNewGeneratorSolution(const SolutionBase& /* s */) {
	// TODO: implement in similar fashion as onNewPropagateSolution(), but also merge start/end states
}

void MergerPrivate::mergeAnyCombination(const ChildSolutionMap& all_solutions, const SolutionBase& current,
                                        const planning_scene::PlanningSceneConstPtr& start_scene,
                                        const Spawner& spawner) {
	std::vector<size_t> indices;  // which solution index was considered last for i-th child?
	indices.reserve(children().size());

	ChildSolutionList sub_solutions;
	sub_solutions.reserve(children().size());

	// initialize vector of sub solutions
	for (const auto& pair : all_solutions) {
		// all children, except current solution's creator, start with zero index
		indices.push_back(pair.first != current.creator() ? 0 : pair.second.size() - 1);
		sub_solutions.push_back(pair.second[indices.back()]);
	}
	while (true) {
		merge(sub_solutions, start_scene, spawner);

		// compose next combination
		size_t child = 0;
		for (auto it = all_solutions.cbegin(), end = all_solutions.cend(); it != end; ++it, ++child) {
			if (it->first == current.creator())
				continue;  // skip current solution's child
			if (++indices[child] >= it->second.size()) {
				indices[child] = 0;  // start over with zero
				sub_solutions[child] = it->second[indices[child]];
				continue;  // and continue with next child
			}
			// otherwise, a new solution combination is available
			sub_solutions[child] = it->second[indices[child]];
			break;
		}
		if (child == children().size())  // all combinations exhausted?
			break;
	}
}

void MergerPrivate::merge(const ChildSolutionList& sub_solutions,
                          const planning_scene::PlanningSceneConstPtr& start_scene, const Spawner& spawner) {
	// transform vector of SubTrajectories into vector of RobotTrajectories
	std::vector<robot_trajectory::RobotTrajectoryConstPtr> sub_trajectories;
	sub_trajectories.reserve(sub_solutions.size());
	for (const auto& sub : sub_solutions)
		sub_trajectories.push_back(sub->trajectory());

	moveit::core::JointModelGroup* jmg = jmg_merged_.get();
	robot_trajectory::RobotTrajectoryPtr merged;
	try {
		merged = task_constructor::merge(sub_trajectories, start_scene->getCurrentState(), jmg);
	} catch (const std::runtime_error& e) {
		SubTrajectory t;
		t.markAsFailure();
		t.setComment(e.what());
		spawner(std::move(t));
		return;
	}
	if (jmg_merged_.get() != jmg)
		jmg_merged_.reset(jmg);

	assert(merged);
	SubTrajectory t(merged);

	// check merged trajectory for collisions
	std::vector<std::size_t> invalid_index;
	if (!start_scene->isPathValid(*merged, "", true, &invalid_index)) {
		t.markAsFailure();
		std::ostringstream oss;
		oss << "Invalid waypoint(s): ";
		if (invalid_index.size() == merged->getWayPointCount())
			oss << "all";
		else for (size_t i : invalid_index)
			oss << i << ", ";
		t.setComment(oss.str());
	} else {
		// accumulate costs and markers
		double costs = 0.0;
		for (const auto& sub : sub_solutions) {
			costs += sub->cost();
			t.markers().insert(t.markers().end(), sub->markers().begin(), sub->markers().end());
		}
		t.setCost(costs);
	}
	spawner(std::move(t));
}
}  // namespace task_constructor
}  // namespace moveit<|MERGE_RESOLUTION|>--- conflicted
+++ resolved
@@ -165,22 +165,19 @@
 		setStatus<dir>(successor->creator(), target, state<dir>(*successor), status);
 }
 
+void ContainerBasePrivate::setStatus(Interface::Direction dir, const Stage* creator, const InterfaceState* source,
+                                     const InterfaceState* target, InterfaceState::Status status) {
+	if (dir == Interface::FORWARD)
+		setStatus<Interface::FORWARD>(creator, source, target, status);
+	else
+		setStatus<Interface::BACKWARD>(creator, source, target, status);
+}
+
 // recursively update state priorities along solution path
 template <Interface::Direction dir>
-<<<<<<< HEAD
-void ContainerBasePrivate::copyState(Interface::iterator external, const InterfacePtr& target, bool updated) {
-	if (updated) {
-		// update prio of all internal states linked to external
-		auto internals{ externalToInternalMap().equal_range(&*external) };
-		for (auto& i = internals.first; i != internals.second; ++i) {
-			// TODO: Not only update status, but full priority!
-			setStatus<dir>(i->second, external->priority().status());
-		}
-=======
 inline void updateStatePrios(const InterfaceState& s, const InterfaceState::Priority& prio) {
 	InterfaceState::Priority priority(prio, s.priority().status());
 	if (s.priority() == priority)
->>>>>>> aef99160
 		return;
 	const_cast<InterfaceState&>(s).updatePriority(priority);
 	for (const SolutionBase* successor : trajectories<dir>(s))
@@ -235,7 +232,7 @@
 }
 
 void ContainerBasePrivate::copyState(Interface::Direction dir, Interface::iterator external, const InterfacePtr& target,
-                                     bool updated) {
+                                     Interface::UpdateFlags updated) {
 	if (dir == Interface::FORWARD)
 		copyState<Interface::FORWARD>(external, target, updated);
 	else
@@ -511,7 +508,7 @@
 			}
 		}
 	}
-	// printChildrenInterfaces(*this, true, *current.creator());
+	// printChildrenInterfaces(*this->pimpl(), true, *current.creator());
 
 	// finally, store + announce new solutions to external interface
 	for (const auto& solution : sorted)
@@ -701,23 +698,13 @@
 
 void ParallelContainerBasePrivate::initializeExternalInterfaces() {
 	// States received by the container need to be copied to all children's pull interfaces.
-<<<<<<< HEAD
 	if (requiredInterface() & READS_START)
-		starts().reset(new Interface([this](Interface::iterator external, bool updated) {
+		starts().reset(new Interface([this](Interface::iterator external, Interface::UpdateFlags updated) {
 		   this->propagateStateToChildren<Interface::FORWARD>(external, updated);
 		}));
 	if (requiredInterface() & READS_END)
-		ends().reset(new Interface([this](Interface::iterator external, bool updated) {
+		ends().reset(new Interface([this](Interface::iterator external, Interface::UpdateFlags updated) {
 		   this->propagateStateToChildren<Interface::BACKWARD>(external, updated);
-=======
-	if (expected & READS_START)
-		starts().reset(new Interface([this](Interface::iterator external, Interface::UpdateFlags updated) {
-			this->onNewExternalState<Interface::FORWARD>(external, updated);
-		}));
-	if (expected & READS_END)
-		ends().reset(new Interface([this](Interface::iterator external, Interface::UpdateFlags updated) {
-			this->onNewExternalState<Interface::BACKWARD>(external, updated);
->>>>>>> aef99160
 		}));
 }
 
@@ -753,11 +740,7 @@
 }
 
 template <Interface::Direction dir>
-<<<<<<< HEAD
-void ParallelContainerBasePrivate::propagateStateToChildren(Interface::iterator external, bool updated) {
-=======
-void ParallelContainerBasePrivate::onNewExternalState(Interface::iterator external, Interface::UpdateFlags updated) {
->>>>>>> aef99160
+void ParallelContainerBasePrivate::propagateStateToChildren(Interface::iterator external, Interface::UpdateFlags updated) {
 	for (const Stage::pointer& stage : children())
 		copyState<dir>(external, stage->pimpl()->pullInterface<dir>(), updated);
 }
@@ -904,11 +887,11 @@
 
 void FallbacksPrivate::initializeExternalInterfaces() {
 	if (requiredInterface() & READS_START)
-		starts().reset(new Interface([this](Interface::iterator external, bool updated) {
+		starts().reset(new Interface([this](Interface::iterator external, Interface::UpdateFlags updated) {
 		                  this->onNewExternalState<Interface::FORWARD>(external, updated);
 		               }));
 	if (requiredInterface() & READS_END)
-		ends().reset(new Interface([this](Interface::iterator external, bool updated) {
+		ends().reset(new Interface([this](Interface::iterator external, Interface::UpdateFlags updated) {
 		                this->onNewExternalState<Interface::BACKWARD>(external, updated);
 		             }));
 }
@@ -982,7 +965,7 @@
 		copyState(current.dir,
 		          current.state.external_state,
 		          (*current.state.stage)->pimpl()->pullInterface(current.dir),
-		          false);
+		          Interface::UpdateFlags());
 
 		if ((current.valid = (*current.state.stage)->pimpl()->canCompute()))
 			break;
@@ -993,7 +976,7 @@
 }
 
 template <typename Interface::Direction dir>
-void FallbacksPrivate::onNewExternalState(Interface::iterator external, bool updated) {
+void FallbacksPrivate::onNewExternalState(Interface::iterator external, Interface::UpdateFlags updated) {
 	if (updated) {
 		auto& queue{ pending_.queue<dir>() };
 		auto it = std::find_if(queue.begin(), queue.end(),
