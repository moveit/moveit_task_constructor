--- conflicted
+++ resolved
@@ -709,7 +709,6 @@
 	return StatePair(second, first);
 }
 
-// TODO: bool updated -> uint_8 updated (bitfield of PRIORITY | STATUS)
 template <Interface::Direction dir>
 void ConnectingPrivate::newState(Interface::iterator it, Interface::UpdateFlags updated) {
 	auto parent_pimpl = parent()->pimpl();
@@ -751,16 +750,6 @@
 		InterfacePtr other_interface = pullInterface<dir>();
 		bool have_enabled_opposites = false;
 		for (Interface::iterator oit = other_interface->begin(), oend = other_interface->end(); oit != oend; ++oit) {
-<<<<<<< HEAD
-			// Don't re-enable states that are marked PRUNED
-			if (static_cast<Connecting*>(me_)->compatible(*it, *oit)) {
-				// re-enable the opposing state oit if its status is FAILED
-				if (oit->priority().failed())
-					oit->owner()->updatePriority(&*oit,
-					                             InterfaceState::Priority(oit->priority(), InterfaceState::Status::ENABLED));
-				pending.insert(make_pair<other>(it, oit));
-			}
-=======
 			if (!static_cast<Connecting*>(me_)->compatible(*it, *oit))
 				continue;
 
@@ -773,7 +762,6 @@
 
 			// Remember all pending states, regardless of their status!
 			pending.insert(make_pair<dir>(it, oit));
->>>>>>> aef99160
 		}
 		if (!have_enabled_opposites)  // prune new state and associated branch if necessary
 			// pass creator=nullptr to skip hasPendingOpposites() check as we did this here already
