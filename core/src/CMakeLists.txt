add_library(${PROJECT_NAME} SHARED
	${PROJECT_INCLUDE}/container.h
	${PROJECT_INCLUDE}/container_p.h
	${PROJECT_INCLUDE}/cost_queue.h
	${PROJECT_INCLUDE}/introspection.h
	${PROJECT_INCLUDE}/marker_tools.h
	${PROJECT_INCLUDE}/merge.h
	${PROJECT_INCLUDE}/moveit_compat.h
	${PROJECT_INCLUDE}/properties.h
	${PROJECT_INCLUDE}/stage.h
	${PROJECT_INCLUDE}/stage_p.h
	${PROJECT_INCLUDE}/storage.h
	${PROJECT_INCLUDE}/task.h
	${PROJECT_INCLUDE}/task_p.h
	${PROJECT_INCLUDE}/utils.h

	${PROJECT_INCLUDE}/solvers/planner_interface.h
	${PROJECT_INCLUDE}/solvers/cartesian_path.h
	${PROJECT_INCLUDE}/solvers/joint_interpolation.h
	${PROJECT_INCLUDE}/solvers/pipeline_planner.h
	${PROJECT_INCLUDE}/solvers/multi_planner.h

	container.cpp
	cost_terms.cpp
	introspection.cpp
	marker_tools.cpp
	merge.cpp
	properties.cpp
	stage.cpp
	storage.cpp
	task.cpp
	utils.cpp

	solvers/planner_interface.cpp
	solvers/cartesian_path.cpp
	solvers/joint_interpolation.cpp
	solvers/pipeline_planner.cpp
	solvers/multi_planner.cpp
)
ament_target_dependencies(${PROJECT_NAME}
	moveit_core
	geometry_msgs
	moveit_ros_planning
	moveit_ros_planning_interface
	moveit_task_constructor_msgs
	rclcpp
	rviz_marker_tools
	visualization_msgs
)
<<<<<<< HEAD
ament_target_dependencies(${PROJECT_NAME}
	moveit_core
	geometry_msgs
	moveit_ros_planning
	moveit_ros_planning_interface
	moveit_task_constructor_msgs
	rclcpp
	rviz_marker_tools
	visualization_msgs
)
=======
>>>>>>> f79c6c53
target_include_directories(${PROJECT_NAME}
	PUBLIC $<BUILD_INTERFACE:${PROJECT_SOURCE_DIR}/include>
	       $<BUILD_INTERFACE:${CMAKE_CURRENT_SOURCE_DIR}>
	       $<INSTALL_INTERFACE:include>
)

add_subdirectory(stages)

install(TARGETS ${PROJECT_NAME}
<<<<<<< HEAD
        EXPORT ${PROJECT_NAME}
=======
        EXPORT ${PROJECT_NAME}Targets
>>>>>>> f79c6c53
        ARCHIVE DESTINATION lib
        LIBRARY DESTINATION lib)<|MERGE_RESOLUTION|>--- conflicted
+++ resolved
@@ -47,19 +47,6 @@
 	rviz_marker_tools
 	visualization_msgs
 )
-<<<<<<< HEAD
-ament_target_dependencies(${PROJECT_NAME}
-	moveit_core
-	geometry_msgs
-	moveit_ros_planning
-	moveit_ros_planning_interface
-	moveit_task_constructor_msgs
-	rclcpp
-	rviz_marker_tools
-	visualization_msgs
-)
-=======
->>>>>>> f79c6c53
 target_include_directories(${PROJECT_NAME}
 	PUBLIC $<BUILD_INTERFACE:${PROJECT_SOURCE_DIR}/include>
 	       $<BUILD_INTERFACE:${CMAKE_CURRENT_SOURCE_DIR}>
@@ -69,10 +56,6 @@
 add_subdirectory(stages)
 
 install(TARGETS ${PROJECT_NAME}
-<<<<<<< HEAD
-        EXPORT ${PROJECT_NAME}
-=======
         EXPORT ${PROJECT_NAME}Targets
->>>>>>> f79c6c53
         ARCHIVE DESTINATION lib
         LIBRARY DESTINATION lib)