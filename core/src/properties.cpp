/*********************************************************************
 * Software License Agreement (BSD License)
 *
 *  Copyright (c) 2017, Bielefeld University
 *  All rights reserved.
 *
 *  Redistribution and use in source and binary forms, with or without
 *  modification, are permitted provided that the following conditions
 *  are met:
 *
 *   * Redistributions of source code must retain the above copyright
 *     notice, this list of conditions and the following disclaimer.
 *   * Redistributions in binary form must reproduce the above
 *     copyright notice, this list of conditions and the following
 *     disclaimer in the documentation and/or other materials provided
 *     with the distribution.
 *   * Neither the name of Bielefeld University nor the names of its
 *     contributors may be used to endorse or promote products derived
 *     from this software without specific prior written permission.
 *
 *  THIS SOFTWARE IS PROVIDED BY THE COPYRIGHT HOLDERS AND CONTRIBUTORS
 *  "AS IS" AND ANY EXPRESS OR IMPLIED WARRANTIES, INCLUDING, BUT NOT
 *  LIMITED TO, THE IMPLIED WARRANTIES OF MERCHANTABILITY AND FITNESS
 *  FOR A PARTICULAR PURPOSE ARE DISCLAIMED. IN NO EVENT SHALL THE
 *  COPYRIGHT OWNER OR CONTRIBUTORS BE LIABLE FOR ANY DIRECT, INDIRECT,
 *  INCIDENTAL, SPECIAL, EXEMPLARY, OR CONSEQUENTIAL DAMAGES (INCLUDING,
 *  BUT NOT LIMITED TO, PROCUREMENT OF SUBSTITUTE GOODS OR SERVICES;
 *  LOSS OF USE, DATA, OR PROFITS; OR BUSINESS INTERRUPTION) HOWEVER
 *  CAUSED AND ON ANY THEORY OF LIABILITY, WHETHER IN CONTRACT, STRICT
 *  LIABILITY, OR TORT (INCLUDING NEGLIGENCE OR OTHERWISE) ARISING IN
 *  ANY WAY OUT OF THE USE OF THIS SOFTWARE, EVEN IF ADVISED OF THE
 *  POSSIBILITY OF SUCH DAMAGE.
 *********************************************************************/

/* Author: Robert Haschke
   Desc:   PropertyMap stores variables of stages
*/

#include <moveit/task_constructor/properties.h>
#include <fmt/core.h>
#include <fmt/ostream.h>
#include <functional>
#include <rclcpp/logging.hpp>
#include <rclcpp/clock.hpp>

namespace moveit {
namespace task_constructor {

static const rclcpp::Logger LOGGER = rclcpp::get_logger("Properties");

class PropertyTypeRegistry
{
	struct Entry
	{
		std::string name_;
		PropertySerializerBase::SerializeFunction serialize_;
		PropertySerializerBase::DeserializeFunction deserialize_;
	};
	Entry dummy_;

	// map from type_info to corresponding converter functions
	using RegistryMap = std::map<std::type_index, Entry>;
	RegistryMap types_;
	// map from type names (type.name or ROS msg name) to entry in types_
	using TypeNameMap = std::map<std::string, RegistryMap::iterator>;
	TypeNameMap names_;

public:
	PropertyTypeRegistry()
	  : dummy_{ "", PropertySerializerBase::dummySerialize, PropertySerializerBase::dummyDeserialize } {}
	inline bool insert(const std::type_index& type_index, const std::string& type_name,
	                   PropertySerializerBase::SerializeFunction serialize,
	                   PropertySerializerBase::DeserializeFunction deserialize);

	const Entry& entry(const std::type_index& type_index) const {
		auto it = types_.find(type_index);
		if (it == types_.end()) {
			rclcpp::Clock steady_clock(RCL_STEADY_TIME);
			RCLCPP_WARN_STREAM_THROTTLE(LOGGER, steady_clock, 10'000,
			                            "Unregistered property type: " << boost::core::demangle(type_index.name()));
			return dummy_;
		}
		return it->second;
	}
	const Entry& entry(const std::string& type_name) const {
		auto it = names_.find(type_name);
		if (it == names_.end())
			return dummy_;
		return it->second->second;
	}
};
static PropertyTypeRegistry REGISTRY_SINGLETON;

bool PropertyTypeRegistry::insert(const std::type_index& type_index, const std::string& type_name,
                                  PropertySerializerBase::SerializeFunction serialize,
                                  PropertySerializerBase::DeserializeFunction deserialize) {
	if (type_index == std::type_index(typeid(boost::any)))
		return false;

	auto it_inserted = types_.insert(std::make_pair(type_index, Entry{ type_name, serialize, deserialize }));
	if (!it_inserted.second)
		return false;  // was already registered before

	if (!type_name.empty())  // register type_name too?
		names_.insert(std::make_pair(type_name, it_inserted.first));

	return true;
}

bool PropertySerializerBase::insert(const std::type_index& type_index, const std::string& type_name,
                                    PropertySerializerBase::SerializeFunction serialize,
                                    PropertySerializerBase::DeserializeFunction deserialize) {
	return REGISTRY_SINGLETON.insert(type_index, type_name, serialize, deserialize);
}

Property::Property(const type_info& type_info, const std::string& description, const boost::any& default_value)
  : description_(description), type_info_(type_info), default_(default_value), value_(), initialized_from_(-1) {
	// default value's type should match declared type by construction
	assert(default_.empty() || default_.type() == type_info_ || type_info_ == typeid(boost::any));
	reset();
}

Property::Property() : Property(typeid(boost::any), "", boost::any()) {}

void Property::setValue(const boost::any& value) {
	setCurrentValue(value);
	default_ = value_;
	initialized_from_ = 0;
}

void Property::setCurrentValue(const boost::any& value) {
	if (!value.empty() && type_info_ != typeid(boost::any) && value.type() != type_info_)
		throw Property::type_error(value.type().name(), type_info_.name());

	value_ = value;
	initialized_from_ = 1;  // manually initialized TODO: use enums
}

void Property::setDefaultValue(const boost::any& value) {
	if (!value.empty() && type_info_ != typeid(boost::any) && value.type() != type_info_)
		throw Property::type_error(value.type().name(), type_info_.name());

	default_ = value;
}

void Property::reset() {
	if (initialized_from_ == 0)  // TODO: use enum
		return;  // keep manually set values
	boost::any().swap(value_);
	initialized_from_ = -1;  // set to max value
}

std::string Property::serialize(const boost::any& value) {
	if (value.empty())
		return "";
	return REGISTRY_SINGLETON.entry(value.type()).serialize_(value);
}

boost::any Property::deserialize(const std::string& type_name, const std::string& wire) {
	if (type_name != Property::typeName(typeid(std::string)) && wire.empty())
		return boost::any();
	else
		return REGISTRY_SINGLETON.entry(type_name).deserialize_(wire);
}

std::string Property::typeName() const {
	if (value().empty())
		return typeName(type_info_);
	else
		return typeName(value().type());
}

std::string Property::typeName(const type_info& type_info) {
	if (type_info == typeid(boost::any))
		return "";
	else
		return REGISTRY_SINGLETON.entry(type_info).name_;
}

bool Property::initsFrom(Property::SourceFlags source) const {
	return source & source_flags_;
}

Property& Property::configureInitFrom(SourceFlags source, const Property::InitializerFunction& f) {
	if (source != source_flags_ && initializer_)
		throw error("Property was already configured for initialization from another source id");

	source_flags_ = f ? source : SourceFlags();
	initializer_ = f;
	return *this;
}

Property& Property::configureInitFrom(SourceFlags source, const std::string& name) {
	return configureInitFrom(source, [name](const PropertyMap& other) { return fromName(other, name); });
}

Property& PropertyMap::declare(const std::string& name, const Property::type_info& type_info,
                               const std::string& description, const boost::any& default_value) {
	auto it_inserted = props_.insert(std::make_pair(name, Property(type_info, description, default_value)));
	// if name was already declared, the new declaration should match in type (except it was boost::any)
	if (!it_inserted.second && it_inserted.first->second.type_info_ != typeid(boost::any) &&
	    type_info != it_inserted.first->second.type_info_)
		throw Property::type_error(type_info.name(), it_inserted.first->second.type_info_.name());
	return it_inserted.first->second;
}

bool PropertyMap::hasProperty(const std::string& name) const {
	auto it = props_.find(name);
	return it != props_.end();
}

Property& PropertyMap::property(const std::string& name) {
	auto it = props_.find(name);
	if (it == props_.end())
		throw Property::undeclared(name);
	return it->second;
}

void PropertyMap::exposeTo(PropertyMap& other, const std::set<std::string>& properties) const {
	for (const std::string& name : properties)
		exposeTo(other, name, name);
}

void PropertyMap::exposeTo(PropertyMap& other, const std::string& name, const std::string& other_name) const {
	const Property& p = property(name);
	other.declare(other_name, p.type_info_, p.description_, p.default_);
}

void PropertyMap::configureInitFrom(Property::SourceFlags source, const std::set<std::string>& properties) {
	for (auto& pair : props_) {
		if (properties.empty() || properties.count(pair.first))
			try {
				pair.second.configureInitFrom(source, std::bind(&fromName, std::placeholders::_1, pair.first));
			} catch (Property::error& e) {
				e.setName(pair.first);
				throw;
			}
	}
}

template <>
void PropertyMap::set<boost::any>(const std::string& name, const boost::any& value) {
	auto range = props_.equal_range(name);
	if (range.first == range.second) {  // name is not yet declared
		if (value.empty())
			throw Property::undeclared(name, "trying to set undeclared property '" + name + "' with NULL value");
		auto it = props_.insert(range.first, std::make_pair(name, Property(value.type(), "", boost::any())));
		it->second.setValue(value);
	} else
		range.first->second.setValue(value);
}

void PropertyMap::setCurrent(const std::string& name, const boost::any& value) {
	property(name).setCurrentValue(value);
}

const boost::any& PropertyMap::get(const std::string& name) const {
	return property(name).value();
}

size_t PropertyMap::countDefined(const std::vector<std::string>& list) const {
	size_t count = 0u;
	for (const std::string& name : list) {
		if (!get(name).empty())
			++count;
	}
	return count;
}

void PropertyMap::reset() {
	for (auto& pair : props_)
		pair.second.reset();
}

void PropertyMap::performInitFrom(Property::SourceFlags source, const PropertyMap& other) {
	for (auto& pair : props_) {
		Property& p = pair.second;

		// don't override value previously set by higher-priority source
		// MANUAL > CURRENT > PARENT > INTERFACE
		if (p.initialized_from_ < source && p.defined())
			continue;
		// is the property configured for initialization from this source?
		if (!p.initsFrom(source))
			continue;

		boost::any value;
		try {
			value = p.initializer_(other);
		} catch (const Property::undeclared&) {
			// ignore undeclared
			continue;
		} catch (const Property::undefined&) {
		}

<<<<<<< HEAD
		RCLCPP_DEBUG_STREAM(LOGGER, pair.first << ": " << p.initialized_from_ << " -> " << source << ": "
		                                       << Property::serialize(value));
=======
		ROS_DEBUG_STREAM_NAMED(LOGNAME, fmt::format("{}: {} -> {}: {}", pair.first, p.initialized_from_, source,
		                                            Property::serialize(value)));
>>>>>>> 8d2baf27
		p.setCurrentValue(value);
		p.initialized_from_ = source;
	}
}

boost::any fromName(const PropertyMap& other, const std::string& other_name) {
	return other.get(other_name);
}

Property::error::error(const std::string& msg) : std::runtime_error(msg), msg_("Property: " + msg) {}

void Property::error::setName(const std::string& name) {
	property_name_ = name;
	// compose message from property name and runtime_errors' msg
	msg_ = "Property '" + name + "': " + std::runtime_error::what();
}

Property::undeclared::undeclared(const std::string& name, const std::string& msg) : Property::error(msg) {
	setName(name);
}

Property::undefined::undefined(const std::string& name, const std::string& msg) : Property::error(msg) {
	setName(name);
}

Property::type_error::type_error(const std::string& current_type, const std::string& declared_type)
  : Property::error(fmt::format("type {} doesn't match property's declared type {}", current_type, declared_type)) {}

}  // namespace task_constructor
}  // namespace moveit<|MERGE_RESOLUTION|>--- conflicted
+++ resolved
@@ -293,13 +293,8 @@
 		} catch (const Property::undefined&) {
 		}
 
-<<<<<<< HEAD
-		RCLCPP_DEBUG_STREAM(LOGGER, pair.first << ": " << p.initialized_from_ << " -> " << source << ": "
-		                                       << Property::serialize(value));
-=======
-		ROS_DEBUG_STREAM_NAMED(LOGNAME, fmt::format("{}: {} -> {}: {}", pair.first, p.initialized_from_, source,
-		                                            Property::serialize(value)));
->>>>>>> 8d2baf27
+		RCLCPP_DEBUG_STREAM(
+		    LOGGER, fmt::format("{}: {} -> {}: {}", pair.first, p.initialized_from_, source, Property::serialize(value)));
 		p.setCurrentValue(value);
 		p.initialized_from_ = source;
 	}
