--- conflicted
+++ resolved
@@ -63,17 +63,6 @@
 
 void CartesianPath::init(const core::RobotModelConstPtr& /*robot_model*/) {}
 
-<<<<<<< HEAD
-bool CartesianPath::plan(const planning_scene::PlanningSceneConstPtr& from,
-                         const planning_scene::PlanningSceneConstPtr& to, const moveit::core::JointModelGroup* jmg,
-                         double timeout, robot_trajectory::RobotTrajectoryPtr& result,
-                         const moveit_msgs::msg::Constraints& path_constraints) {
-	const moveit::core::LinkModel* link = jmg->getOnlyOneEndEffectorTip();
-	if (!link) {
-		RCLCPP_WARN_STREAM(LOGGER, "no unique tip for joint model group: " << jmg->getName());
-		return false;
-	}
-=======
 PlannerInterface::Result CartesianPath::plan(const planning_scene::PlanningSceneConstPtr& from,
                                              const planning_scene::PlanningSceneConstPtr& to,
                                              const moveit::core::JointModelGroup* jmg, double timeout,
@@ -82,26 +71,17 @@
 	const moveit::core::LinkModel* link = jmg->getOnlyOneEndEffectorTip();
 	if (!link)
 		return { false, "no unique tip for joint model group: " + jmg->getName() };
->>>>>>> f79c6c53
 
 	// reach pose of forward kinematics
 	return plan(from, *link, Eigen::Isometry3d::Identity(), to->getCurrentState().getGlobalLinkTransform(link), jmg,
 	            std::min(timeout, properties().get<double>("timeout")), result, path_constraints);
 }
 
-<<<<<<< HEAD
-bool CartesianPath::plan(const planning_scene::PlanningSceneConstPtr& from, const moveit::core::LinkModel& link,
-                         const Eigen::Isometry3d& offset, const Eigen::Isometry3d& target,
-                         const moveit::core::JointModelGroup* jmg, double /*timeout*/,
-                         robot_trajectory::RobotTrajectoryPtr& result,
-                         const moveit_msgs::msg::Constraints& path_constraints) {
-=======
 PlannerInterface::Result CartesianPath::plan(const planning_scene::PlanningSceneConstPtr& from,
                                              const moveit::core::LinkModel& link, const Eigen::Isometry3d& offset,
                                              const Eigen::Isometry3d& target, const moveit::core::JointModelGroup* jmg,
                                              double /*timeout*/, robot_trajectory::RobotTrajectoryPtr& result,
                                              const moveit_msgs::msg::Constraints& path_constraints) {
->>>>>>> f79c6c53
 	const auto& props = properties();
 	planning_scene::PlanningScenePtr sandbox_scene = from->diff();
 
@@ -120,11 +100,7 @@
 	double achieved_fraction = moveit::core::CartesianInterpolator::computeCartesianPath(
 	    &(sandbox_scene->getCurrentStateNonConst()), jmg, trajectory, &link, target, true,
 	    moveit::core::MaxEEFStep(props.get<double>("step_size")),
-<<<<<<< HEAD
-	    moveit::core::JumpThreshold(props.get<double>("jump_threshold")), is_valid,
-=======
 	    moveit::core::JumpThreshold::relative(props.get<double>("jump_threshold")), is_valid,
->>>>>>> f79c6c53
 	    props.get<kinematics::KinematicsQueryOptions>("kinematics_options"),
 	    props.get<kinematics::KinematicsBase::IKCostFn>("kinematics_cost_fn"), offset);
 
