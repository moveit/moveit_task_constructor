--- conflicted
+++ resolved
@@ -42,7 +42,11 @@
 #include <moveit/trajectory_processing/time_parameterization.h>
 #include <moveit/kinematics_base/kinematics_base.h>
 #include <moveit/robot_state/cartesian_interpolator.h>
+#if __has_include(<tf2_eigen/tf2_eigen.hpp>)
+#include <tf2_eigen/tf2_eigen.hpp>
+#else
 #include <tf2_eigen/tf2_eigen.h>
+#endif
 
 using namespace trajectory_processing;
 
@@ -54,7 +58,7 @@
 
 CartesianPath::CartesianPath() {
 	auto& p = properties();
-	p.declare<geometry_msgs::PoseStamped>("ik_frame", "frame to move linearly (use for joint-space target)");
+	p.declare<geometry_msgs::msg::PoseStamped>("ik_frame", "frame to move linearly (use for joint-space target)");
 	p.declare<double>("step_size", 0.01, "step size between consecutive waypoints");
 	p.declare<double>("jump_threshold", 1.5, "acceptable fraction of mean joint motion per step");
 	p.declare<double>("min_fraction", 1.0, "fraction of motion required for success");
@@ -67,7 +71,7 @@
 void CartesianPath::init(const core::RobotModelConstPtr& /*robot_model*/) {}
 
 void CartesianPath::setIKFrame(const Eigen::Isometry3d& pose, const std::string& link) {
-	geometry_msgs::PoseStamped pose_msg;
+	geometry_msgs::msg::PoseStamped pose_msg;
 	pose_msg.header.frame_id = link;
 	pose_msg.pose = tf2::toMsg(pose);
 	setIKFrame(pose_msg);
@@ -77,13 +81,7 @@
                                              const planning_scene::PlanningSceneConstPtr& to,
                                              const moveit::core::JointModelGroup* jmg, double timeout,
                                              robot_trajectory::RobotTrajectoryPtr& result,
-<<<<<<< HEAD
                                              const moveit_msgs::msg::Constraints& path_constraints) {
-	const moveit::core::LinkModel* link = jmg->getOnlyOneEndEffectorTip();
-	if (!link)
-		return { false, "no unique tip for joint model group: " + jmg->getName() };
-=======
-                                             const moveit_msgs::Constraints& path_constraints) {
 	const auto& props = properties();
 	const moveit::core::LinkModel* link;
 	std::string error_msg;
@@ -93,7 +91,6 @@
 		return { false, error_msg };
 
 	Eigen::Isometry3d offset = from->getCurrentState().getGlobalLinkTransform(link).inverse() * ik_pose_world;
->>>>>>> 8d2baf27
 
 	// reach pose of forward kinematics
 	return plan(from, *link, offset, to->getCurrentState().getGlobalLinkTransform(link), jmg,
