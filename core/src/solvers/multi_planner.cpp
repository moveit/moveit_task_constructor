--- conflicted
+++ resolved
@@ -49,18 +49,11 @@
 		p->init(robot_model);
 }
 
-<<<<<<< HEAD
-bool MultiPlanner::plan(const planning_scene::PlanningSceneConstPtr& from,
-                        const planning_scene::PlanningSceneConstPtr& to, const moveit::core::JointModelGroup* jmg,
-                        double timeout, robot_trajectory::RobotTrajectoryPtr& result,
-                        const moveit_msgs::msg::Constraints& path_constraints) {
-=======
 PlannerInterface::Result MultiPlanner::plan(const planning_scene::PlanningSceneConstPtr& from,
                                             const planning_scene::PlanningSceneConstPtr& to,
                                             const moveit::core::JointModelGroup* jmg, double timeout,
                                             robot_trajectory::RobotTrajectoryPtr& result,
-                                            const moveit_msgs::Constraints& path_constraints) {
->>>>>>> 55c4b52b
+                                            const moveit_msgs::msg::Constraints& path_constraints) {
 	double remaining_time = std::min(timeout, properties().get<double>("timeout"));
 	auto start_time = std::chrono::steady_clock::now();
 
@@ -83,19 +76,11 @@
 	return { false, comment };
 }
 
-<<<<<<< HEAD
-bool MultiPlanner::plan(const planning_scene::PlanningSceneConstPtr& from, const moveit::core::LinkModel& link,
-                        const Eigen::Isometry3d& offset, const Eigen::Isometry3d& target,
-                        const moveit::core::JointModelGroup* jmg, double timeout,
-                        robot_trajectory::RobotTrajectoryPtr& result,
-                        const moveit_msgs::msg::Constraints& path_constraints) {
-=======
 PlannerInterface::Result MultiPlanner::plan(const planning_scene::PlanningSceneConstPtr& from,
                                             const moveit::core::LinkModel& link, const Eigen::Isometry3d& offset,
                                             const Eigen::Isometry3d& target, const moveit::core::JointModelGroup* jmg,
                                             double timeout, robot_trajectory::RobotTrajectoryPtr& result,
-                                            const moveit_msgs::Constraints& path_constraints) {
->>>>>>> 55c4b52b
+                                            const moveit_msgs::msg::Constraints& path_constraints) {
 	double remaining_time = std::min(timeout, properties().get<double>("timeout"));
 	auto start_time = std::chrono::steady_clock::now();
 
