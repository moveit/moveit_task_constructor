/*********************************************************************
 * Software License Agreement (BSD License)
 *
 *  Copyright (c) 2017, Bielefeld University
 *  All rights reserved.
 *
 *  Redistribution and use in source and binary forms, with or without
 *  modification, are permitted provided that the following conditions
 *  are met:
 *
 *   * Redistributions of source code must retain the above copyright
 *     notice, this list of conditions and the following disclaimer.
 *   * Redistributions in binary form must reproduce the above
 *     copyright notice, this list of conditions and the following
 *     disclaimer in the documentation and/or other materials provided
 *     with the distribution.
 *   * Neither the name of Bielefeld University nor the names of its
 *     contributors may be used to endorse or promote products derived
 *     from this software without specific prior written permission.
 *
 *  THIS SOFTWARE IS PROVIDED BY THE COPYRIGHT HOLDERS AND CONTRIBUTORS
 *  "AS IS" AND ANY EXPRESS OR IMPLIED WARRANTIES, INCLUDING, BUT NOT
 *  LIMITED TO, THE IMPLIED WARRANTIES OF MERCHANTABILITY AND FITNESS
 *  FOR A PARTICULAR PURPOSE ARE DISCLAIMED. IN NO EVENT SHALL THE
 *  COPYRIGHT OWNER OR CONTRIBUTORS BE LIABLE FOR ANY DIRECT, INDIRECT,
 *  INCIDENTAL, SPECIAL, EXEMPLARY, OR CONSEQUENTIAL DAMAGES (INCLUDING,
 *  BUT NOT LIMITED TO, PROCUREMENT OF SUBSTITUTE GOODS OR SERVICES;
 *  LOSS OF USE, DATA, OR PROFITS; OR BUSINESS INTERRUPTION) HOWEVER
 *  CAUSED AND ON ANY THEORY OF LIABILITY, WHETHER IN CONTRACT, STRICT
 *  LIABILITY, OR TORT (INCLUDING NEGLIGENCE OR OTHERWISE) ARISING IN
 *  ANY WAY OUT OF THE USE OF THIS SOFTWARE, EVEN IF ADVISED OF THE
 *  POSSIBILITY OF SUCH DAMAGE.
 *********************************************************************/

/* Authors: Robert Haschke, Michael Goerner
   Desc:    Move link along Cartesian direction
*/

#include <moveit/task_constructor/stages/move_relative.h>
#include <moveit/task_constructor/cost_terms.h>

#include <moveit/planning_scene/planning_scene.h>
#include <rviz_marker_tools/marker_creation.h>
#if __has_include(<tf2_eigen/tf2_eigen.hpp>)
#include <tf2_eigen/tf2_eigen.hpp>
#else
#include <tf2_eigen/tf2_eigen.h>
#endif

namespace moveit {
namespace task_constructor {
namespace stages {

static const rclcpp::Logger LOGGER = rclcpp::get_logger("MoveRelative");

MoveRelative::MoveRelative(const std::string& name, const solvers::PlannerInterfacePtr& planner)
  : PropagatingEitherWay(name), planner_(planner) {
	setCostTerm(std::make_unique<cost::PathLength>());

	auto& p = properties();
	p.property("timeout").setDefaultValue(1.0);
	p.declare<std::string>("group", "name of planning group");
	p.declare<geometry_msgs::msg::PoseStamped>("ik_frame", "frame to be moved in Cartesian direction");

	p.declare<boost::any>("direction", "motion specification");
	// register actual types
	PropertySerializer<geometry_msgs::msg::TwistStamped>();
	PropertySerializer<geometry_msgs::msg::Vector3Stamped>();
	p.declare<double>("min_distance", -1.0, "minimum distance to move");
	p.declare<double>("max_distance", 0.0, "maximum distance to move");

	p.declare<moveit_msgs::msg::Constraints>("path_constraints", moveit_msgs::msg::Constraints(),
	                                         "constraints to maintain during trajectory");
}

void MoveRelative::setIKFrame(const Eigen::Isometry3d& pose, const std::string& link) {
	geometry_msgs::msg::PoseStamped pose_msg;
	pose_msg.header.frame_id = link;
	pose_msg.pose = tf2::toMsg(pose);
	setIKFrame(pose_msg);
}

void MoveRelative::init(const moveit::core::RobotModelConstPtr& robot_model) {
	PropagatingEitherWay::init(robot_model);
	planner_->init(robot_model);
}

static bool getJointStateFromOffset(const boost::any& direction, const Interface::Direction dir,
                                    const moveit::core::JointModelGroup* jmg, moveit::core::RobotState& robot_state) {
	try {
		const auto& accepted = jmg->getActiveJointModels();
		const auto& joints = boost::any_cast<std::map<std::string, double>>(direction);
		double sign = dir == Interface::Direction::FORWARD ? +1.0 : -1.0;
		for (const auto& j : joints) {
			auto jm = robot_state.getRobotModel()->getJointModel(j.first);
			if (!jm || std::find(accepted.begin(), accepted.end(), jm) == accepted.end())
				throw std::runtime_error("Cannot plan for joint '" + j.first + "' that is not part of group '" +
				                         jmg->getName() + "'");
			if (jm->getVariableCount() != 1)
				throw std::runtime_error("Cannot plan for multi-variable joint '" + j.first + "'");
			auto index = jm->getFirstVariableIndex();
			robot_state.setVariablePosition(index, robot_state.getVariablePosition(index) + sign * j.second);
			robot_state.enforceBounds(jm);
		}
		robot_state.update();
		return true;
	} catch (const boost::bad_any_cast&) {
		return false;
	}

	return false;
}

// Create an arrow marker from start_pose to reached_pose, split into a red and green part based on achieved distance
static void visualizePlan(std::deque<visualization_msgs::msg::Marker>& markers, Interface::Direction dir, bool success,
                          const std::string& ns, const std::string& frame_id, const Eigen::Isometry3d& start_pose,
                          const Eigen::Isometry3d& reached_pose, const Eigen::Vector3d& linear, double distance) {
	double linear_norm = linear.norm();

	// rotation of the target direction and for the cylinder marker
	auto quat_target = Eigen::Quaterniond::FromTwoVectors(Eigen::Vector3d::UnitX(), linear);
	auto quat_cylinder = quat_target * Eigen::AngleAxisd(0.5 * M_PI, Eigen::Vector3d::UnitY());

	// link position before planning; reached link position after planning; target link position
	Eigen::Vector3d pos_start = start_pose.translation();
	Eigen::Vector3d pos_reached = reached_pose.translation();
	Eigen::Vector3d pos_target = pos_reached + quat_target * Eigen::Vector3d(linear_norm - distance, 0, 0);

	visualization_msgs::msg::Marker m;
	m.ns = ns;
	m.header.frame_id = frame_id;
	if (dir == Interface::FORWARD) {
		if (success) {
			// valid part: green arrow
			rviz_marker_tools::makeArrow(m, pos_start, pos_reached, 0.1 * linear_norm);
			rviz_marker_tools::setColor(m.color, rviz_marker_tools::LIME_GREEN);
			markers.push_back(m);
		} else {
			// invalid part: red arrow
			// set head length to keep default shaft:head proportion of 1:0.3 as defined in
			// rviz/default_plugin/markers/arrow_marker.cpp#L105
			rviz_marker_tools::makeArrow(m, pos_reached, pos_target, 0.1 * linear_norm, 0.23 * linear_norm);
			rviz_marker_tools::setColor(m.color, rviz_marker_tools::RED);
			markers.push_back(m);

			// valid part: green cylinder
			rviz_marker_tools::makeCylinder(m, 0.1 * linear_norm, distance);
			rviz_marker_tools::setColor(m.color, rviz_marker_tools::LIME_GREEN);
			// position half-way between pos_link and pos_reached
			m.pose.position = tf2::toMsg(Eigen::Vector3d{ 0.5 * (pos_start + pos_reached) });
			m.pose.orientation = tf2::toMsg(quat_cylinder);
			markers.push_back(m);
		}
	} else {
		// valid part: green arrow
		// head length according to above comment
		rviz_marker_tools::makeArrow(m, pos_reached, pos_start, 0.1 * linear_norm, 0.23 * linear_norm);
		rviz_marker_tools::setColor(m.color, rviz_marker_tools::LIME_GREEN);
		markers.push_back(m);
		if (!success) {
			// invalid part: red cylinder
			rviz_marker_tools::makeCylinder(m, 0.1 * linear_norm, linear_norm - distance);
			rviz_marker_tools::setColor(m.color, rviz_marker_tools::RED);
			// position half-way between pos_reached and pos_target
			m.pose.position = tf2::toMsg(Eigen::Vector3d{ 0.5 * (pos_reached + pos_target) });
			m.pose.orientation = tf2::toMsg(quat_cylinder);
			markers.push_back(m);
		}
	}
}

bool MoveRelative::compute(const InterfaceState& state, planning_scene::PlanningScenePtr& scene,
                           SubTrajectory& solution, Interface::Direction dir) {
	scene = state.scene()->diff();
	const moveit::core::RobotModelConstPtr& robot_model = scene->getRobotModel();
	assert(robot_model);

	const auto& props = properties();
	double timeout = this->timeout();
	const std::string& group = props.get<std::string>("group");
	const moveit::core::JointModelGroup* jmg = robot_model->getJointModelGroup(group);
	if (!jmg) {
		solution.markAsFailure("invalid joint model group: " + group);
		return false;
	}
	boost::any direction = props.get("direction");
	if (direction.empty()) {
		solution.markAsFailure("undefined direction");
		return false;
	}

	double max_distance = props.get<double>("max_distance");
	double min_distance = props.get<double>("min_distance");
	const auto& path_constraints = props.get<moveit_msgs::msg::Constraints>("path_constraints");

	robot_trajectory::RobotTrajectoryPtr robot_trajectory;
	bool success = false;
	std::string comment = "";

	if (getJointStateFromOffset(direction, dir, jmg, scene->getCurrentStateNonConst())) {
		// plan to joint-space target
<<<<<<< HEAD
		success = planner_->plan(state.scene(), scene, jmg, timeout, robot_trajectory, path_constraints);
		solution.setPlannerId(planner_->getPlannerId());
=======
		auto result = planner_->plan(state.scene(), scene, jmg, timeout, robot_trajectory, path_constraints);
		success = bool(result);
		if (!success)
			comment = result.message;
>>>>>>> 55c4b52b
	} else {
		// Cartesian targets require an IK reference frame
		const moveit::core::LinkModel* link;
		Eigen::Isometry3d ik_pose_world;

		if (!utils::getRobotTipForFrame(props.property("ik_frame"), *scene, jmg, solution, link, ik_pose_world))
			return false;

		bool use_rotation_distance = false;  // measure achieved distance as rotation?
		Eigen::Vector3d linear;  // linear translation
		Eigen::Vector3d angular;  // angular rotation
		double linear_norm = 0.0, angular_norm = 0.0;
		Eigen::Isometry3d target_eigen;

		try {  // try to extract Twist
			const geometry_msgs::msg::TwistStamped& target = boost::any_cast<geometry_msgs::msg::TwistStamped>(direction);
			const Eigen::Isometry3d& frame_pose = scene->getFrameTransform(target.header.frame_id);
			tf2::fromMsg(target.twist.linear, linear);
			tf2::fromMsg(target.twist.angular, angular);

			linear_norm = linear.norm();
			angular_norm = angular.norm();
			if (angular_norm > std::numeric_limits<double>::epsilon())
				angular /= angular_norm;  // normalize angular
			use_rotation_distance = linear_norm < std::numeric_limits<double>::epsilon();

			// use max distance?
			if (max_distance > 0.0) {
				double scale = 1.0;
				if (!use_rotation_distance)  // non-zero linear motion defines distance
					scale = max_distance / linear_norm;
				else if (angular_norm > std::numeric_limits<double>::epsilon())
					scale = max_distance / angular_norm;
				else
					assert(false);
				linear *= scale;
				linear_norm *= scale;
				angular_norm *= scale;
			}

			// invert direction?
			if (dir == Interface::BACKWARD) {
				linear *= -1.0;
				angular *= -1.0;
			}

			// compute target transform for ik_frame applying motion transform of twist
			// linear+angular are expressed w.r.t. model frame and thus we need left-multiplication
			linear = frame_pose.linear() * linear;
			angular = frame_pose.linear() * angular;
			auto R = Eigen::AngleAxisd(angular_norm, angular);  // NOLINT(readability-identifier-naming)
			auto p = ik_pose_world.translation();
			target_eigen = Eigen::Translation3d(linear + p - R * p) * (R * ik_pose_world);
			goto COMPUTE;
		} catch (const boost::bad_any_cast&) { /* continue with Vector */
		}

		try {  // try to extract Vector
			const geometry_msgs::msg::Vector3Stamped& target =
			    boost::any_cast<geometry_msgs::msg::Vector3Stamped>(direction);
			const Eigen::Isometry3d& frame_pose = scene->getFrameTransform(target.header.frame_id);
			tf2::fromMsg(target.vector, linear);

			// use max distance?
			if (max_distance > 0.0) {
				linear.normalize();
				linear *= max_distance;
			}
			linear_norm = linear.norm();

			// invert direction?
			if (dir == Interface::BACKWARD)
				linear *= -1.0;

			// compute target transform for ik_frame applying delta transform of twist
			linear = frame_pose.linear() * linear;
			target_eigen = Eigen::Translation3d(linear) * ik_pose_world;
		} catch (const boost::bad_any_cast&) {
			solution.markAsFailure(std::string("invalid direction type: ") + direction.type().name());
			return false;
		}

	COMPUTE:
		// offset from link to ik_frame
		const Eigen::Isometry3d& offset = scene->getCurrentState().getGlobalLinkTransform(link).inverse() * ik_pose_world;

		auto result =
		    planner_->plan(state.scene(), *link, offset, target_eigen, jmg, timeout, robot_trajectory, path_constraints);
<<<<<<< HEAD
		solution.setPlannerId(planner_->getPlannerId());
=======
		success = bool(result);
		if (!success)
			comment = result.message;
>>>>>>> 55c4b52b

		if (robot_trajectory) {  // the following requires a robot_trajectory returned from planning
			moveit::core::RobotStatePtr& reached_state = robot_trajectory->getLastWayPointPtr();
			reached_state->updateLinkTransforms();
			const Eigen::Isometry3d& reached_pose = reached_state->getGlobalLinkTransform(link) * offset;

			double distance = 0.0;
			if (use_rotation_distance) {
				Eigen::AngleAxisd rotation(reached_pose.linear() * ik_pose_world.linear().transpose());
				distance = rotation.angle();
			} else
				distance = (reached_pose.translation() - ik_pose_world.translation()).norm();

			// min_distance reached?
			if (min_distance > 0.0) {
				success = distance >= min_distance;
				if (!success) {
					char msg[100];
					snprintf(msg, sizeof(msg), "min_distance not reached (%.3g < %.3g)", distance, min_distance);
					solution.setComment(msg);
				}
			} else if (min_distance == 0.0) {  // if min_distance is zero, we succeed in any case
				success = true;
			} else if (!success)
				solution.setComment("failed to move full distance");

			// visualize plan
			auto ns = props.get<std::string>("marker_ns");
			if (!ns.empty() && linear_norm > 0) {  // ensures that 'distance' is the norm of the reached distance
				visualizePlan(solution.markers(), dir, success, ns, scene->getPlanningFrame(), ik_pose_world, reached_pose,
				              linear, distance);
			}
		}
	}

	// store result
	if (robot_trajectory) {
		scene->setCurrentState(robot_trajectory->getLastWayPoint());
		if (dir == Interface::BACKWARD)
			robot_trajectory->reverse();
		solution.setTrajectory(robot_trajectory);

		if (!success)
			solution.markAsFailure(comment);
		return true;
	}
	return false;
}

}  // namespace stages
}  // namespace task_constructor
}  // namespace moveit<|MERGE_RESOLUTION|>--- conflicted
+++ resolved
@@ -199,15 +199,11 @@
 
 	if (getJointStateFromOffset(direction, dir, jmg, scene->getCurrentStateNonConst())) {
 		// plan to joint-space target
-<<<<<<< HEAD
-		success = planner_->plan(state.scene(), scene, jmg, timeout, robot_trajectory, path_constraints);
-		solution.setPlannerId(planner_->getPlannerId());
-=======
 		auto result = planner_->plan(state.scene(), scene, jmg, timeout, robot_trajectory, path_constraints);
 		success = bool(result);
 		if (!success)
 			comment = result.message;
->>>>>>> 55c4b52b
+		solution.setPlannerId(planner_->getPlannerId());
 	} else {
 		// Cartesian targets require an IK reference frame
 		const moveit::core::LinkModel* link;
@@ -296,13 +292,10 @@
 
 		auto result =
 		    planner_->plan(state.scene(), *link, offset, target_eigen, jmg, timeout, robot_trajectory, path_constraints);
-<<<<<<< HEAD
-		solution.setPlannerId(planner_->getPlannerId());
-=======
 		success = bool(result);
 		if (!success)
 			comment = result.message;
->>>>>>> 55c4b52b
+		solution.setPlannerId(planner_->getPlannerId());
 
 		if (robot_trajectory) {  // the following requires a robot_trajectory returned from planning
 			moveit::core::RobotStatePtr& reached_state = robot_trajectory->getLastWayPointPtr();
