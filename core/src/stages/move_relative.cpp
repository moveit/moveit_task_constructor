--- conflicted
+++ resolved
@@ -111,11 +111,7 @@
 }
 
 // Create an arrow marker from start_pose to reached_pose, split into a red and green part based on achieved distance
-<<<<<<< HEAD
-static void visualizePlan(std::deque<visualization_msgs::msg::Marker>& markers, Interface::Direction dir, bool success,
-=======
-static void visualizePlan(std::vector<visualization_msgs::Marker>& markers, Interface::Direction dir, bool success,
->>>>>>> ac4b92ff
+static void visualizePlan(std::vector<visualization_msgs::msg::Marker>& markers, Interface::Direction dir, bool success,
                           const std::string& ns, const std::string& frame_id, const Eigen::Isometry3d& start_pose,
                           const Eigen::Isometry3d& reached_pose, const Eigen::Vector3d& linear, double distance) {
 	double linear_norm = linear.norm();
@@ -212,12 +208,9 @@
 		success = bool(result);
 		if (!success) {
 			comment = result.message;
-<<<<<<< HEAD
+			has_potential_collisions = robot_trajectory && utils::hints_at_collisions(result);
+		}
 		solution.setPlannerId(planner_->getPlannerId());
-=======
-			has_potential_collisions = robot_trajectory && utils::hints_at_collisions(result);
-		}
->>>>>>> ac4b92ff
 	} else {
 		// Cartesian targets require an IK reference frame
 		const moveit::core::LinkModel* link;
@@ -312,12 +305,9 @@
 		success = bool(result);
 		if (!success) {
 			comment = result.message;
-<<<<<<< HEAD
+			has_potential_collisions = robot_trajectory && utils::hints_at_collisions(result);
+		}
 		solution.setPlannerId(planner_->getPlannerId());
-=======
-			has_potential_collisions = robot_trajectory && utils::hints_at_collisions(result);
-		}
->>>>>>> ac4b92ff
 
 		if (robot_trajectory && robot_trajectory->getWayPointCount() > 0) {  // the following requires a robot_trajectory
 			                                                                  // returned from planning
