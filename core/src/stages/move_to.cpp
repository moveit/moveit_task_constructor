--- conflicted
+++ resolved
@@ -214,12 +214,9 @@
 		success = bool(result);
 		if (!success) {
 			comment = result.message;
-<<<<<<< HEAD
+			has_potential_collisions = robot_trajectory && utils::hints_at_collisions(result);
+		}
 		solution.setPlannerId(planner_->getPlannerId());
-=======
-			has_potential_collisions = robot_trajectory && utils::hints_at_collisions(result);
-		}
->>>>>>> ac4b92ff
 	} else {  // Cartesian goal
 		// Where to go?
 		Eigen::Isometry3d target;
@@ -260,12 +257,9 @@
 		success = bool(result);
 		if (!success) {
 			comment = result.message;
-<<<<<<< HEAD
+			has_potential_collisions = robot_trajectory && utils::hints_at_collisions(result);
+		}
 		solution.setPlannerId(planner_->getPlannerId());
-=======
-			has_potential_collisions = robot_trajectory && utils::hints_at_collisions(result);
-		}
->>>>>>> ac4b92ff
 	}
 
 	// store result
