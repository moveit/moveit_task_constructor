--- conflicted
+++ resolved
@@ -102,17 +102,13 @@
 			return;
 		}
 	}
-<<<<<<< HEAD
-	RCLCPP_WARN(LOGGER, "failed to acquire current PlanningScene");
-=======
 	if (storeFailures()) {
 		SubTrajectory solution;
 		solution.markAsFailure(
-		    fmt::format("Failed to acquire current PlanningScene within timeout of {}s", timeout.toSec()));
+		    fmt::format("Failed to acquire current PlanningScene within timeout of {}s", timeout.count()));
 		spawn(InterfaceState(scene_), std::move(solution));
 	} else
-		ROS_WARN_STREAM_NAMED("CurrentState", "Failed to acquire current PlanningScene");
->>>>>>> bad8e132
+		RCLCPP_WARN(LOGGER, "failed to acquire current PlanningScene");
 }
 }  // namespace stages
 }  // namespace task_constructor
