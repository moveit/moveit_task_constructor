/*********************************************************************
 * Software License Agreement (BSD License)
 *
 *  Copyright (c) 2017, Bielefeld University
 *  Copyright (c) 2017, Hamburg University
 *  All rights reserved.
 *
 *  Redistribution and use in source and binary forms, with or without
 *  modification, are permitted provided that the following conditions
 *  are met:
 *
 *   * Redistributions of source code must retain the above copyright
 *     notice, this list of conditions and the following disclaimer.
 *   * Redistributions in binary form must reproduce the above
 *     copyright notice, this list of conditions and the following
 *     disclaimer in the documentation and/or other materials provided
 *     with the distribution.
 *   * Neither the name of Bielefeld University nor the names of its
 *     contributors may be used to endorse or promote products derived
 *     from this software without specific prior written permission.
 *
 *  THIS SOFTWARE IS PROVIDED BY THE COPYRIGHT HOLDERS AND CONTRIBUTORS
 *  "AS IS" AND ANY EXPRESS OR IMPLIED WARRANTIES, INCLUDING, BUT NOT
 *  LIMITED TO, THE IMPLIED WARRANTIES OF MERCHANTABILITY AND FITNESS
 *  FOR A PARTICULAR PURPOSE ARE DISCLAIMED. IN NO EVENT SHALL THE
 *  COPYRIGHT OWNER OR CONTRIBUTORS BE LIABLE FOR ANY DIRECT, INDIRECT,
 *  INCIDENTAL, SPECIAL, EXEMPLARY, OR CONSEQUENTIAL DAMAGES (INCLUDING,
 *  BUT NOT LIMITED TO, PROCUREMENT OF SUBSTITUTE GOODS OR SERVICES;
 *  LOSS OF USE, DATA, OR PROFITS; OR BUSINESS INTERRUPTION) HOWEVER
 *  CAUSED AND ON ANY THEORY OF LIABILITY, WHETHER IN CONTRACT, STRICT
 *  LIABILITY, OR TORT (INCLUDING NEGLIGENCE OR OTHERWISE) ARISING IN
 *  ANY WAY OUT OF THE USE OF THIS SOFTWARE, EVEN IF ADVISED OF THE
 *  POSSIBILITY OF SUCH DAMAGE.
 *********************************************************************/

/* Authors: Michael Goerner, Luca Lach, Robert Haschke */

#include <chrono>

#include <moveit/task_constructor/stages/current_state.h>
#include <moveit/task_constructor/storage.h>
#include <moveit_msgs/srv/get_planning_scene.hpp>
#include <moveit_msgs/msg/planning_scene_components.hpp>
#include <moveit/planning_scene/planning_scene.h>
#include <moveit/robot_model_loader/robot_model_loader.h>
#include <rclcpp/rclcpp.hpp>

namespace moveit {
namespace task_constructor {
namespace stages {

<<<<<<< HEAD
static const rclcpp::Logger LOGGER = rclcpp::get_logger("CurrentState");
=======
using namespace std::chrono_literals;
constexpr std::chrono::duration<double> DEFAULT_TIMEOUT = 3s;
>>>>>>> 55c4b52b

CurrentState::CurrentState(const std::string& name) : Generator(name) {
	auto& p = properties();
	Property& timeout = p.property("timeout");
	timeout.setDescription("max time to wait for get_planning_scene service");
	timeout.setValue(DEFAULT_TIMEOUT.count());
}

void CurrentState::init(const moveit::core::RobotModelConstPtr& robot_model) {
	Generator::init(robot_model);
	robot_model_ = robot_model;
	scene_.reset();
}

bool CurrentState::canCompute() const {
	return !scene_;
}

void CurrentState::compute() {
	scene_ = std::make_shared<planning_scene::PlanningScene>(robot_model_);

	// Add random ID to prevent warnings about multiple publishers within the same node
	rclcpp::NodeOptions options;
	options.arguments(
	    { "--ros-args", "-r", "__node:=current_state_" + std::to_string(reinterpret_cast<std::size_t>(this)) });
	auto node = rclcpp::Node::make_shared("_", options);
	auto client = node->create_client<moveit_msgs::srv::GetPlanningScene>("get_planning_scene");

	auto timeout = std::chrono::duration<double>(this->timeout());
	if (client->wait_for_service(timeout)) {
		auto req = std::make_shared<moveit_msgs::srv::GetPlanningScene::Request>();

		req->components.components = moveit_msgs::msg::PlanningSceneComponents::SCENE_SETTINGS |
		                             moveit_msgs::msg::PlanningSceneComponents::ROBOT_STATE |
		                             moveit_msgs::msg::PlanningSceneComponents::ROBOT_STATE_ATTACHED_OBJECTS |
		                             moveit_msgs::msg::PlanningSceneComponents::WORLD_OBJECT_NAMES |
		                             moveit_msgs::msg::PlanningSceneComponents::WORLD_OBJECT_GEOMETRY |
		                             moveit_msgs::msg::PlanningSceneComponents::OCTOMAP |
		                             moveit_msgs::msg::PlanningSceneComponents::TRANSFORMS |
		                             moveit_msgs::msg::PlanningSceneComponents::ALLOWED_COLLISION_MATRIX |
		                             moveit_msgs::msg::PlanningSceneComponents::LINK_PADDING_AND_SCALING |
		                             moveit_msgs::msg::PlanningSceneComponents::OBJECT_COLORS;

		auto res_future = client->async_send_request(req);
		if (rclcpp::spin_until_future_complete(node, res_future) == rclcpp::FutureReturnCode::SUCCESS) {
			auto res = res_future.get();
			scene_->setPlanningSceneMsg(res->scene);
			spawn(InterfaceState(scene_), 0.0);
			return;
		}
	}
	RCLCPP_WARN(LOGGER, "failed to acquire current PlanningScene");
}
}  // namespace stages
}  // namespace task_constructor
}  // namespace moveit<|MERGE_RESOLUTION|>--- conflicted
+++ resolved
@@ -49,12 +49,10 @@
 namespace task_constructor {
 namespace stages {
 
-<<<<<<< HEAD
-static const rclcpp::Logger LOGGER = rclcpp::get_logger("CurrentState");
-=======
 using namespace std::chrono_literals;
 constexpr std::chrono::duration<double> DEFAULT_TIMEOUT = 3s;
->>>>>>> 55c4b52b
+
+static const rclcpp::Logger LOGGER = rclcpp::get_logger("CurrentState");
 
 CurrentState::CurrentState(const std::string& name) : Generator(name) {
 	auto& p = properties();
