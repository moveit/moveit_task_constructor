/*********************************************************************
 * Software License Agreement (BSD License)
 *
 *  Copyright (c) 2019, Bielefeld University
 *  All rights reserved.
 *
 *  Redistribution and use in source and binary forms, with or without
 *  modification, are permitted provided that the following conditions
 *  are met:
 *
 *   * Redistributions of source code must retain the above copyright
 *     notice, this list of conditions and the following disclaimer.
 *   * Redistributions in binary form must reproduce the above
 *     copyright notice, this list of conditions and the following
 *     disclaimer in the documentation and/or other materials provided
 *     with the distribution.
 *   * Neither the name of Bielefeld University nor the names of its
 *     contributors may be used to endorse or promote products derived
 *     from this software without specific prior written permission.
 *
 *  THIS SOFTWARE IS PROVIDED BY THE COPYRIGHT HOLDERS AND CONTRIBUTORS
 *  "AS IS" AND ANY EXPRESS OR IMPLIED WARRANTIES, INCLUDING, BUT NOT
 *  LIMITED TO, THE IMPLIED WARRANTIES OF MERCHANTABILITY AND FITNESS
 *  FOR A PARTICULAR PURPOSE ARE DISCLAIMED. IN NO EVENT SHALL THE
 *  COPYRIGHT OWNER OR CONTRIBUTORS BE LIABLE FOR ANY DIRECT, INDIRECT,
 *  INCIDENTAL, SPECIAL, EXEMPLARY, OR CONSEQUENTIAL DAMAGES (INCLUDING,
 *  BUT NOT LIMITED TO, PROCUREMENT OF SUBSTITUTE GOODS OR SERVICES;
 *  LOSS OF USE, DATA, OR PROFITS; OR BUSINESS INTERRUPTION) HOWEVER
 *  CAUSED AND ON ANY THEORY OF LIABILITY, WHETHER IN CONTRACT, STRICT
 *  LIABILITY, OR TORT (INCLUDING NEGLIGENCE OR OTHERWISE) ARISING IN
 *  ANY WAY OUT OF THE USE OF THIS SOFTWARE, EVEN IF ADVISED OF THE
 *  POSSIBILITY OF SUCH DAMAGE.
 *********************************************************************/

/* Authors: Robert Haschke */

#include <fmt/format.h>

#include <moveit/task_constructor/stages/fixed_cartesian_poses.h>
#include <moveit/task_constructor/storage.h>
#include <moveit/task_constructor/cost_terms.h>
#include <moveit/task_constructor/marker_tools.h>

#include <moveit/planning_scene/planning_scene.hpp>
#include <rviz_marker_tools/marker_creation.h>

namespace moveit {
namespace task_constructor {
namespace stages {

static const rclcpp::Logger LOGGER = rclcpp::get_logger("FixedCartesianPoses");

using PosesList = std::vector<geometry_msgs::msg::PoseStamped>;

FixedCartesianPoses::FixedCartesianPoses(const std::string& name) : MonitoringGenerator(name) {
	setCostTerm(std::make_unique<cost::Constant>(0.0));

	auto& p = properties();
	p.declare<PosesList>("poses", PosesList(), "target poses to spawn");
}

void FixedCartesianPoses::addPose(const geometry_msgs::msg::PoseStamped& pose) {
	moveit::task_constructor::Property& poses = properties().property("poses");
	if (!poses.defined())
		poses.setValue(PosesList({ pose }));
	else
		boost::any_cast<PosesList&>(poses.value()).push_back(pose);
}

void FixedCartesianPoses::reset() {
	upstream_solutions_.clear();
	MonitoringGenerator::reset();
}

void FixedCartesianPoses::onNewSolution(const SolutionBase& s) {
	// It's safe to store a pointer to this solution, as the generating stage stores it
	upstream_solutions_.push(&s);
}

bool FixedCartesianPoses::canCompute() const {
	return !upstream_solutions_.empty();
}

void FixedCartesianPoses::compute() {
	if (upstream_solutions_.empty())
		return;

	planning_scene::PlanningScenePtr scene = upstream_solutions_.pop()->end()->scene()->diff();
	for (geometry_msgs::msg::PoseStamped pose : properties().get<PosesList>("poses")) {
		if (pose.header.frame_id.empty())
			pose.header.frame_id = scene->getPlanningFrame();
		else if (!scene->knowsFrameTransform(pose.header.frame_id)) {
<<<<<<< HEAD
			RCLCPP_WARN(LOGGER, "Unknown frame: '%s'", pose.header.frame_id.c_str());
=======
			if (storeFailures()) {
				SubTrajectory trajectory;
				trajectory.markAsFailure(fmt::format("Unknown frame: '{}'", pose.header.frame_id));
				spawn(InterfaceState(scene), std::move(trajectory));
			} else
				ROS_WARN_NAMED("FixedCartesianPoses", "Unknown frame: '%s'", pose.header.frame_id.c_str());
>>>>>>> bad8e132
			continue;
		}

		InterfaceState state(scene);
		state.properties().set("target_pose", pose);

		SubTrajectory trajectory;
		trajectory.setCost(0.0);

		rviz_marker_tools::appendFrame(trajectory.markers(), pose, 0.1, "pose frame");

		spawn(std::move(state), std::move(trajectory));
	}
}
}  // namespace stages
}  // namespace task_constructor
}  // namespace moveit<|MERGE_RESOLUTION|>--- conflicted
+++ resolved
@@ -90,16 +90,12 @@
 		if (pose.header.frame_id.empty())
 			pose.header.frame_id = scene->getPlanningFrame();
 		else if (!scene->knowsFrameTransform(pose.header.frame_id)) {
-<<<<<<< HEAD
-			RCLCPP_WARN(LOGGER, "Unknown frame: '%s'", pose.header.frame_id.c_str());
-=======
 			if (storeFailures()) {
 				SubTrajectory trajectory;
 				trajectory.markAsFailure(fmt::format("Unknown frame: '{}'", pose.header.frame_id));
 				spawn(InterfaceState(scene), std::move(trajectory));
 			} else
-				ROS_WARN_NAMED("FixedCartesianPoses", "Unknown frame: '%s'", pose.header.frame_id.c_str());
->>>>>>> bad8e132
+				RCLCPP_WARN(LOGGER, "Unknown frame: '%s'", pose.header.frame_id.c_str());
 			continue;
 		}
 
