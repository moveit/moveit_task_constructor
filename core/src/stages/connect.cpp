--- conflicted
+++ resolved
@@ -57,14 +57,9 @@
 
 	auto& p = properties();
 	p.declare<MergeMode>("merge_mode", WAYPOINTS, "merge mode");
-<<<<<<< HEAD
+	p.declare<double>("max_distance", 1e-4, "maximally accepted distance between end and goal sate");
 	p.declare<moveit_msgs::msg::Constraints>("path_constraints", moveit_msgs::msg::Constraints(),
 	                                         "constraints to maintain during trajectory");
-=======
-	p.declare<double>("max_distance", 1e-4, "maximally accepted distance between end and goal sate");
-	p.declare<moveit_msgs::Constraints>("path_constraints", moveit_msgs::Constraints(),
-	                                    "constraints to maintain during trajectory");
->>>>>>> 55c4b52b
 	properties().declare<TimeParameterizationPtr>("merge_time_parameterization",
 	                                              std::make_shared<TimeOptimalTrajectoryGeneration>());
 }
@@ -144,12 +139,8 @@
 	const auto& props = properties();
 	double timeout = this->timeout();
 	MergeMode mode = props.get<MergeMode>("merge_mode");
-<<<<<<< HEAD
+	double max_distance = props.get<double>("max_distance");
 	const auto& path_constraints = props.get<moveit_msgs::msg::Constraints>("path_constraints");
-=======
-	double max_distance = props.get<double>("max_distance");
-	const auto& path_constraints = props.get<moveit_msgs::Constraints>("path_constraints");
->>>>>>> 55c4b52b
 
 	const moveit::core::RobotState& final_goal_state = to.scene()->getCurrentState();
 	std::vector<PlannerIdTrajectoryPair> sub_trajectories;
@@ -172,14 +163,9 @@
 		intermediate_scenes.push_back(end);
 
 		robot_trajectory::RobotTrajectoryPtr trajectory;
-<<<<<<< HEAD
-		success = pair.second->plan(start, end, jmg, timeout, trajectory, path_constraints);
-		sub_trajectories.push_back({ pair.second->getPlannerId(), trajectory });
-=======
 		auto result = pair.second->plan(start, end, jmg, timeout, trajectory, path_constraints);
 		success = bool(result);
-		sub_trajectories.push_back(trajectory);  // include failed trajectory
->>>>>>> 55c4b52b
+		sub_trajectories.push_back({ pair.second->getPlannerId(), trajectory });
 
 		if (!success) {
 			comment = result.message;
