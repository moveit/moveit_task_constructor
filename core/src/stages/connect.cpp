--- conflicted
+++ resolved
@@ -45,6 +45,13 @@
 #include <fmt/core.h>
 #include <fmt/ostream.h>
 
+#if FMT_VERSION >= 90000
+template <>
+struct fmt::formatter<Eigen::Transpose<Eigen::Map<const Eigen::Matrix<double, -1, 1>, 0, Eigen::Stride<0, 0>>>>
+  : fmt::ostream_formatter
+{};
+#endif
+
 using namespace trajectory_processing;
 
 namespace moveit {
@@ -59,16 +66,9 @@
 
 	auto& p = properties();
 	p.declare<MergeMode>("merge_mode", WAYPOINTS, "merge mode");
-<<<<<<< HEAD
 	p.declare<double>("max_distance", 1e-2, "maximally accepted distance between end and goal sate");
 	p.declare<moveit_msgs::msg::Constraints>("path_constraints", moveit_msgs::msg::Constraints(),
 	                                         "constraints to maintain during trajectory");
-=======
-	p.declare<double>("max_distance", 1e-2,
-	                  "maximally accepted joint configuration distance between trajectory endpoint and goal state");
-	p.declare<moveit_msgs::Constraints>("path_constraints", moveit_msgs::Constraints(),
-	                                    "constraints to maintain during trajectory");
->>>>>>> 8d2baf27
 	properties().declare<TimeParameterizationPtr>("merge_time_parameterization",
 	                                              std::make_shared<TimeOptimalTrajectoryGeneration>());
 }
@@ -105,11 +105,7 @@
 		try {
 			merged_jmg_.reset(task_constructor::merge(groups));
 		} catch (const std::runtime_error& e) {
-<<<<<<< HEAD
-			RCLCPP_INFO_STREAM(LOGGER, this->name() << ": " << e.what() << ". Disabling merging.");
-=======
-			ROS_INFO_STREAM_NAMED("Connect", fmt::format("{}: {}. Disabling merging.", this->name(), e.what()));
->>>>>>> 8d2baf27
+			RCLCPP_INFO_STREAM(LOGGER, fmt::format("{}: {}. Disabling merging.", this->name(), e.what()));
 		}
 	}
 
@@ -140,13 +136,8 @@
 		Eigen::Map<const Eigen::VectorXd> positions_from(from.getJointPositions(jm), num);
 		Eigen::Map<const Eigen::VectorXd> positions_to(to.getJointPositions(jm), num);
 		if (!(positions_from - positions_to).isZero(1e-4)) {
-<<<<<<< HEAD
-			RCLCPP_INFO_STREAM(LOGGER, "Deviation in joint " << jm->getName() << ": [" << positions_from.transpose()
-			                                                 << "] != [" << positions_to.transpose() << "]");
-=======
-			ROS_INFO_STREAM_NAMED("Connect", fmt::format("Deviation in joint {}: [{}] != [{}]", jm->getName(),
-			                                             positions_from.transpose(), positions_to.transpose()));
->>>>>>> 8d2baf27
+			RCLCPP_INFO_STREAM(LOGGER, fmt::format("Deviation in joint {}: [{}] != [{}]", jm->getName(),
+			                                       positions_from.transpose(), positions_to.transpose()));
 			return false;
 		}
 	}
