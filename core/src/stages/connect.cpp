/*********************************************************************
 * Software License Agreement (BSD License)
 *
 *  Copyright (c) 2017, Bielefeld University
 *  All rights reserved.
 *
 *  Redistribution and use in source and binary forms, with or without
 *  modification, are permitted provided that the following conditions
 *  are met:
 *
 *   * Redistributions of source code must retain the above copyright
 *     notice, this list of conditions and the following disclaimer.
 *   * Redistributions in binary form must reproduce the above
 *     copyright notice, this list of conditions and the following
 *     disclaimer in the documentation and/or other materials provided
 *     with the distribution.
 *   * Neither the name of Bielefeld University nor the names of its
 *     contributors may be used to endorse or promote products derived
 *     from this software without specific prior written permission.
 *
 *  THIS SOFTWARE IS PROVIDED BY THE COPYRIGHT HOLDERS AND CONTRIBUTORS
 *  "AS IS" AND ANY EXPRESS OR IMPLIED WARRANTIES, INCLUDING, BUT NOT
 *  LIMITED TO, THE IMPLIED WARRANTIES OF MERCHANTABILITY AND FITNESS
 *  FOR A PARTICULAR PURPOSE ARE DISCLAIMED. IN NO EVENT SHALL THE
 *  COPYRIGHT OWNER OR CONTRIBUTORS BE LIABLE FOR ANY DIRECT, INDIRECT,
 *  INCIDENTAL, SPECIAL, EXEMPLARY, OR CONSEQUENTIAL DAMAGES (INCLUDING,
 *  BUT NOT LIMITED TO, PROCUREMENT OF SUBSTITUTE GOODS OR SERVICES;
 *  LOSS OF USE, DATA, OR PROFITS; OR BUSINESS INTERRUPTION) HOWEVER
 *  CAUSED AND ON ANY THEORY OF LIABILITY, WHETHER IN CONTRACT, STRICT
 *  LIABILITY, OR TORT (INCLUDING NEGLIGENCE OR OTHERWISE) ARISING IN
 *  ANY WAY OUT OF THE USE OF THIS SOFTWARE, EVEN IF ADVISED OF THE
 *  POSSIBILITY OF SUCH DAMAGE.
 *********************************************************************/

/* Authors: Michael Goerner, Robert Haschke
   Desc:    Connect arbitrary states by motion planning
*/

#include <moveit/task_constructor/stages/connect.h>
#include <moveit/task_constructor/merge.h>
#include <moveit/task_constructor/cost_terms.h>

#include <moveit/planning_scene/planning_scene.h>
#include <moveit/trajectory_processing/time_optimal_trajectory_generation.h>

using namespace trajectory_processing;

namespace moveit {
namespace task_constructor {
namespace stages {

static const rclcpp::Logger LOGGER = rclcpp::get_logger("Connect");

Connect::Connect(const std::string& name, const GroupPlannerVector& planners) : Connecting(name), planner_(planners) {
	setTimeout(1.0);
	setCostTerm(std::make_unique<cost::PathLength>());

	auto& p = properties();
	p.declare<MergeMode>("merge_mode", WAYPOINTS, "merge mode");
<<<<<<< HEAD
=======
	p.declare<double>("max_distance", 1e-2, "maximally accepted distance between end and goal sate");
>>>>>>> f79c6c53
	p.declare<moveit_msgs::msg::Constraints>("path_constraints", moveit_msgs::msg::Constraints(),
	                                         "constraints to maintain during trajectory");
	properties().declare<TimeParameterizationPtr>("merge_time_parameterization",
	                                              std::make_shared<TimeOptimalTrajectoryGeneration>());
}

void Connect::reset() {
	Connecting::reset();
	merged_jmg_.reset();
	subsolutions_.clear();
	states_.clear();
}

void Connect::init(const core::RobotModelConstPtr& robot_model) {
	Connecting::init(robot_model);

	InitStageException errors;
	if (planner_.empty())
		errors.push_back(*this, "empty set of groups");

	std::vector<const moveit::core::JointModelGroup*> groups;
	for (const GroupPlannerVector::value_type& pair : planner_) {
		if (!robot_model->hasJointModelGroup(pair.first))
			errors.push_back(*this, "invalid group: " + pair.first);
		else if (!pair.second)
			errors.push_back(*this, "invalid planner for group: " + pair.first);
		else {
			pair.second->init(robot_model);

			auto jmg = robot_model->getJointModelGroup(pair.first);
			groups.push_back(jmg);
		}
	}

	if (!errors && groups.size() >= 2 && !merged_jmg_) {  // enable merging?
		try {
			merged_jmg_.reset(task_constructor::merge(groups));
		} catch (const std::runtime_error& e) {
			RCLCPP_INFO_STREAM(LOGGER, this->name() << ": " << e.what() << ". Disabling merging.");
		}
	}

	if (errors)
		throw errors;
}

bool Connect::compatible(const InterfaceState& from_state, const InterfaceState& to_state) const {
	if (!Connecting::compatible(from_state, to_state))
		return false;

	const moveit::core::RobotState& from = from_state.scene()->getCurrentState();
	const moveit::core::RobotState& to = to_state.scene()->getCurrentState();

	// compose set of joint names we plan for
	std::set<std::string> planned_joint_names;
	for (const GroupPlannerVector::value_type& pair : planner_) {
		const moveit::core::JointModelGroup* jmg = from.getJointModelGroup(pair.first);
		const auto& names = jmg->getJointModelNames();
		planned_joint_names.insert(names.begin(), names.end());
	}
	// all active joints that we don't plan for should match
	for (const moveit::core::JointModel* jm : from.getRobotModel()->getJointModels()) {
		if (planned_joint_names.count(jm->getName()))
			continue;  // ignore joints we plan for

		const unsigned int num = jm->getVariableCount();
		Eigen::Map<const Eigen::VectorXd> positions_from(from.getJointPositions(jm), num);
		Eigen::Map<const Eigen::VectorXd> positions_to(to.getJointPositions(jm), num);
		if (!(positions_from - positions_to).isZero(1e-4)) {
			RCLCPP_INFO_STREAM(LOGGER, "Deviation in joint " << jm->getName() << ": [" << positions_from.transpose()
			                                                 << "] != [" << positions_to.transpose() << "]");
			return false;
		}
	}
	return true;
}

void Connect::compute(const InterfaceState& from, const InterfaceState& to) {
	const auto& props = properties();
	double timeout = this->timeout();
	MergeMode mode = props.get<MergeMode>("merge_mode");
<<<<<<< HEAD
=======
	double max_distance = props.get<double>("max_distance");
>>>>>>> f79c6c53
	const auto& path_constraints = props.get<moveit_msgs::msg::Constraints>("path_constraints");

	const moveit::core::RobotState& final_goal_state = to.scene()->getCurrentState();
	std::vector<PlannerIdTrajectoryPair> sub_trajectories;

	std::vector<planning_scene::PlanningSceneConstPtr> intermediate_scenes;
	planning_scene::PlanningSceneConstPtr start = from.scene();
	intermediate_scenes.push_back(start);

	bool success = false;
	std::string comment = "No planners specified";
	std::vector<double> positions;
	for (const GroupPlannerVector::value_type& pair : planner_) {
		// set intermediate goal state
		planning_scene::PlanningScenePtr end = start->diff();
		const moveit::core::JointModelGroup* jmg = final_goal_state.getJointModelGroup(pair.first);
		final_goal_state.copyJointGroupPositions(jmg, positions);
		moveit::core::RobotState& goal_state = end->getCurrentStateNonConst();
		goal_state.setJointGroupPositions(jmg, positions);
		goal_state.update();
		intermediate_scenes.push_back(end);

		robot_trajectory::RobotTrajectoryPtr trajectory;
		auto result = pair.second->plan(start, end, jmg, timeout, trajectory, path_constraints);
		success = bool(result);
		sub_trajectories.push_back({ pair.second->getPlannerId(), trajectory });

		if (!success) {
			comment = result.message;
			break;
		}

		if (trajectory->getLastWayPoint().distance(goal_state, jmg) > max_distance) {
			success = false;
			comment = "Trajectory end-point deviates too much from goal state";
			break;
		}

		// continue from reached state
		start = end;
	}

	SolutionBasePtr solution;
	if (success && mode != SEQUENTIAL)  // try to merge
		solution = merge(sub_trajectories, intermediate_scenes, from.scene()->getCurrentState());
	if (!solution)  // success == false or merging failed: store sequentially
		solution = makeSequential(sub_trajectories, intermediate_scenes, from, to);
	if (!success)  // error during sequential planning
		solution->markAsFailure(comment);
	connect(from, to, solution);
}

SolutionSequencePtr
Connect::makeSequential(const std::vector<PlannerIdTrajectoryPair>& sub_trajectories,
                        const std::vector<planning_scene::PlanningSceneConstPtr>& intermediate_scenes,
                        const InterfaceState& from, const InterfaceState& to) {
	assert(!sub_trajectories.empty());
	assert(sub_trajectories.size() + 1 == intermediate_scenes.size());

	/* We need to decouple the sequence of subsolutions, created here, from the external from and to states.
	   Hence, we create new interface states for all subsolutions. */
	const InterfaceState* start = &*states_.insert(states_.end(), InterfaceState(from.scene()));

	auto scene_it = intermediate_scenes.begin();
	SolutionSequence::container_type sub_solutions;
	for (const auto& sub : sub_trajectories) {
		// persistently store sub solution
		auto inserted = subsolutions_.insert(subsolutions_.end(),
		                                     SubTrajectory(sub.trajectory, 0.0, std::string(""), sub.planner_id));
		inserted->setCreator(this);
		if (!sub.trajectory)  // a null RobotTrajectoryPtr indicates a failure
			inserted->markAsFailure();
		// push back solution pointer
		sub_solutions.push_back(&*inserted);

		// create a new end state, either from intermediate or final planning scene
		planning_scene::PlanningSceneConstPtr end_ps =
		    (sub_solutions.size() < sub_trajectories.size()) ? *++scene_it : to.scene();
		const InterfaceState* end = &*states_.insert(states_.end(), InterfaceState(end_ps));

		// provide newly created start/end states
		subsolutions_.back().setStartState(*start);
		subsolutions_.back().setEndState(*end);

		start = end;  // end state becomes next start state
	}

	return std::make_shared<SolutionSequence>(std::move(sub_solutions));
}

SubTrajectoryPtr Connect::merge(const std::vector<PlannerIdTrajectoryPair>& sub_trajectories,
                                const std::vector<planning_scene::PlanningSceneConstPtr>& intermediate_scenes,
                                const moveit::core::RobotState& state) {
	// no need to merge if there is only a single sub trajectory
	if (sub_trajectories.size() == 1)
		return std::make_shared<SubTrajectory>(sub_trajectories.at(0).trajectory, 0.0, std::string(""),
		                                       sub_trajectories.at(0).planner_id);

	// split sub_trajectories into trajectories and joined planner_ids
	std::string planner_ids;
	std::vector<robot_trajectory::RobotTrajectoryConstPtr> subs;
	subs.reserve(sub_trajectories.size());
	for (auto it = sub_trajectories.begin(); it != sub_trajectories.end(); ++it) {
		subs.push_back(it->trajectory);
		if (it != sub_trajectories.begin())
			planner_ids += ", ";
		planner_ids += it->planner_id;
	}

	auto jmg = merged_jmg_.get();
	assert(jmg);
	auto timing = properties().get<TimeParameterizationPtr>("merge_time_parameterization");
	robot_trajectory::RobotTrajectoryPtr trajectory = task_constructor::merge(subs, state, jmg, *timing);
	if (!trajectory)
		return SubTrajectoryPtr();

	// check merged trajectory for collisions
	if (!intermediate_scenes.front()->isPathValid(*trajectory,
	                                              properties().get<moveit_msgs::msg::Constraints>("path_constraints")))
		return SubTrajectoryPtr();

	return std::make_shared<SubTrajectory>(trajectory, 0.0, std::string(""), planner_ids);
}
}  // namespace stages
}  // namespace task_constructor
}  // namespace moveit<|MERGE_RESOLUTION|>--- conflicted
+++ resolved
@@ -57,10 +57,7 @@
 
 	auto& p = properties();
 	p.declare<MergeMode>("merge_mode", WAYPOINTS, "merge mode");
-<<<<<<< HEAD
-=======
 	p.declare<double>("max_distance", 1e-2, "maximally accepted distance between end and goal sate");
->>>>>>> f79c6c53
 	p.declare<moveit_msgs::msg::Constraints>("path_constraints", moveit_msgs::msg::Constraints(),
 	                                         "constraints to maintain during trajectory");
 	properties().declare<TimeParameterizationPtr>("merge_time_parameterization",
@@ -142,10 +139,7 @@
 	const auto& props = properties();
 	double timeout = this->timeout();
 	MergeMode mode = props.get<MergeMode>("merge_mode");
-<<<<<<< HEAD
-=======
 	double max_distance = props.get<double>("max_distance");
->>>>>>> f79c6c53
 	const auto& path_constraints = props.get<moveit_msgs::msg::Constraints>("path_constraints");
 
 	const moveit::core::RobotState& final_goal_state = to.scene()->getCurrentState();
