--- conflicted
+++ resolved
@@ -51,12 +51,8 @@
 #include <chrono>
 #include <functional>
 #include <iterator>
-<<<<<<< HEAD
 #include <rclcpp/logging.hpp>
-=======
-#include <ros/console.h>
 #include <fmt/core.h>
->>>>>>> 8d2baf27
 
 namespace moveit {
 namespace task_constructor {
@@ -73,7 +69,8 @@
 	p.declare<bool>("ignore_collisions", false);
 	p.declare<double>("min_solution_distance", 0.1,
 	                  "minimum distance between seperate IK solutions for the same target");
-	p.declare<moveit_msgs::Constraints>("constraints", moveit_msgs::Constraints(), "additional constraints to obey");
+	p.declare<moveit_msgs::msg::Constraints>("constraints", moveit_msgs::msg::Constraints(),
+	                                         "additional constraints to obey");
 
 	// ik_frame and target_pose are read from the interface
 	p.declare<geometry_msgs::msg::PoseStamped>("ik_frame", "frame to be moved towards goal pose");
@@ -299,11 +296,7 @@
 		//  determine IK link from eef/group
 		if (!(link = eef_jmg ? robot_model->getLinkModel(eef_jmg->getEndEffectorParentGroup().second) :
                              jmg->getOnlyOneEndEffectorTip())) {
-<<<<<<< HEAD
 			RCLCPP_WARN_STREAM(LOGGER, "Failed to derive IK target link");
-=======
-			ROS_WARN_STREAM_NAMED("ComputeIK", "Failed to derive IK target link");
->>>>>>> 8d2baf27
 			return;
 		}
 		ik_pose_msg.header.frame_id = link->getName();
@@ -314,12 +307,7 @@
 		tf2::fromMsg(ik_pose_msg.pose, ik_pose);
 
 		if (!scene->getCurrentState().knowsFrameTransform(ik_pose_msg.header.frame_id)) {
-<<<<<<< HEAD
-			RCLCPP_WARN_STREAM(LOGGER, "ik frame unknown in robot: '" << ik_pose_msg.header.frame_id << "'");
-=======
-			ROS_WARN_STREAM_NAMED("ComputeIK",
-			                      fmt::format("ik frame unknown in robot: '{}'", ik_pose_msg.header.frame_id));
->>>>>>> 8d2baf27
+			RCLCPP_WARN_STREAM(LOGGER, fmt::format("ik frame unknown in robot: '{}'", ik_pose_msg.header.frame_id));
 			return;
 		}
 		ik_pose = scene->getCurrentState().getFrameTransform(ik_pose_msg.header.frame_id) * ik_pose;
@@ -379,7 +367,7 @@
 	double min_solution_distance = props.get<double>("min_solution_distance");
 
 	kinematic_constraints::KinematicConstraintSet constraint_set(robot_model);
-	constraint_set.add(props.get<moveit_msgs::Constraints>("constraints"), scene->getTransforms());
+	constraint_set.add(props.get<moveit_msgs::msg::Constraints>("constraints"), scene->getTransforms());
 
 	IKSolutions ik_solutions;
 	auto is_valid = [scene, ignore_collisions, min_solution_distance, &constraint_set = std::as_const(constraint_set),
