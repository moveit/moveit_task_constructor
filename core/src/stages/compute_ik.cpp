--- conflicted
+++ resolved
@@ -374,13 +374,8 @@
 	kinematic_constraints::KinematicConstraintSet kset(robot_model);
 
 	IKSolutions ik_solutions;
-<<<<<<< HEAD
-	auto is_valid = [scene, ignore_collisions, min_solution_distance, robot_model, constraints, &kset,
-	                 &ik_solutions](robot_state::RobotState* state, const robot_model::JointModelGroup* jmg,
-=======
 	auto is_valid = [scene, ignore_collisions, min_solution_distance,
 	                 &ik_solutions](moveit::core::RobotState* state, const moveit::core::JointModelGroup* jmg,
->>>>>>> 227d4752
 	                                const double* joint_positions) {
 		for (const auto& sol : ik_solutions) {
 			if (jmg->distance(joint_positions, sol.joint_positions.data()) < min_solution_distance)
