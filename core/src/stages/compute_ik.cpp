--- conflicted
+++ resolved
@@ -266,17 +266,6 @@
 	};
 
 	if (!validateEEF(props, robot_model, eef_jmg, &msg)) {
-<<<<<<< HEAD
-		RCLCPP_WARN_STREAM(LOGGER, msg);
-		return;
-	}
-	if (!validateGroup(props, robot_model, eef_jmg, jmg, &msg)) {
-		RCLCPP_WARN_STREAM(LOGGER, msg);
-		return;
-	}
-	if (!eef_jmg && !jmg) {
-		RCLCPP_WARN_STREAM(LOGGER, "Neither eef nor group are well defined");
-=======
 		report_failure(msg);
 		return;
 	}
@@ -286,7 +275,6 @@
 	}
 	if (!eef_jmg && !jmg) {
 		report_failure("Neither eef nor group are well defined");
->>>>>>> bad8e132
 		return;
 	}
 	properties().property("timeout").setDefaultValue(jmg->getDefaultIKTimeout());
@@ -300,11 +288,7 @@
 	tf2::fromMsg(target_pose_msg.pose, target_pose);
 	if (target_pose_msg.header.frame_id != scene->getPlanningFrame()) {
 		if (!scene->knowsFrameTransform(target_pose_msg.header.frame_id)) {
-<<<<<<< HEAD
-			RCLCPP_WARN_STREAM(LOGGER, "Unknown reference frame for target pose: " << target_pose_msg.header.frame_id);
-=======
 			report_failure(fmt::format("Unknown reference frame for target pose: '{}'", target_pose_msg.header.frame_id));
->>>>>>> bad8e132
 			return;
 		}
 		// transform target_pose w.r.t. planning frame
@@ -319,11 +303,7 @@
 		//  determine IK link from eef/group
 		if (!(link = eef_jmg ? robot_model->getLinkModel(eef_jmg->getEndEffectorParentGroup().second) :
 		                       jmg->getOnlyOneEndEffectorTip())) {
-<<<<<<< HEAD
-			RCLCPP_WARN_STREAM(LOGGER, "Failed to derive IK target link");
-=======
 			report_failure("Failed to derive IK target link");
->>>>>>> bad8e132
 			return;
 		}
 		ik_pose_msg.header.frame_id = link->getName();
@@ -334,11 +314,7 @@
 		tf2::fromMsg(ik_pose_msg.pose, ik_pose);
 
 		if (!scene->getCurrentState().knowsFrameTransform(ik_pose_msg.header.frame_id)) {
-<<<<<<< HEAD
-			RCLCPP_WARN_STREAM(LOGGER, fmt::format("ik frame unknown in robot: '{}'", ik_pose_msg.header.frame_id));
-=======
 			report_failure(fmt::format("ik frame unknown in robot: '{}'", ik_pose_msg.header.frame_id));
->>>>>>> bad8e132
 			return;
 		}
 		ik_pose = scene->getCurrentState().getFrameTransform(ik_pose_msg.header.frame_id) * ik_pose;
