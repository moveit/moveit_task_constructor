--- conflicted
+++ resolved
@@ -52,12 +52,7 @@
 #include <chrono>
 #include <functional>
 #include <iterator>
-<<<<<<< HEAD
 #include <rclcpp/logging.hpp>
-#include <fmt/core.h>
-=======
-#include <ros/console.h>
->>>>>>> 1acf72e0
 
 namespace moveit {
 namespace task_constructor {
