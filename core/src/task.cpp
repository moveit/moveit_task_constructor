/*********************************************************************
 * Software License Agreement (BSD License)
 *
 *  Copyright (c) 2017, Hamburg University
 *  Copyright (c) 2017, Bielefeld University
 *  All rights reserved.
 *
 *  Redistribution and use in source and binary forms, with or without
 *  modification, are permitted provided that the following conditions
 *  are met:
 *
 *   * Redistributions of source code must retain the above copyright
 *     notice, this list of conditions and the following disclaimer.
 *   * Redistributions in binary form must reproduce the above
 *     copyright notice, this list of conditions and the following
 *     disclaimer in the documentation and/or other materials provided
 *     with the distribution.
 *   * Neither the name of Bielefeld University nor the names of its
 *     contributors may be used to endorse or promote products derived
 *     from this software without specific prior written permission.
 *
 *  THIS SOFTWARE IS PROVIDED BY THE COPYRIGHT HOLDERS AND CONTRIBUTORS
 *  "AS IS" AND ANY EXPRESS OR IMPLIED WARRANTIES, INCLUDING, BUT NOT
 *  LIMITED TO, THE IMPLIED WARRANTIES OF MERCHANTABILITY AND FITNESS
 *  FOR A PARTICULAR PURPOSE ARE DISCLAIMED. IN NO EVENT SHALL THE
 *  COPYRIGHT OWNER OR CONTRIBUTORS BE LIABLE FOR ANY DIRECT, INDIRECT,
 *  INCIDENTAL, SPECIAL, EXEMPLARY, OR CONSEQUENTIAL DAMAGES (INCLUDING,
 *  BUT NOT LIMITED TO, PROCUREMENT OF SUBSTITUTE GOODS OR SERVICES;
 *  LOSS OF USE, DATA, OR PROFITS; OR BUSINESS INTERRUPTION) HOWEVER
 *  CAUSED AND ON ANY THEORY OF LIABILITY, WHETHER IN CONTRACT, STRICT
 *  LIABILITY, OR TORT (INCLUDING NEGLIGENCE OR OTHERWISE) ARISING IN
 *  ANY WAY OUT OF THE USE OF THIS SOFTWARE, EVEN IF ADVISED OF THE
 *  POSSIBILITY OF SUCH DAMAGE.
 *********************************************************************/

/* Authors: Michael Goerner, Robert Haschke */

#include <moveit/task_constructor/container_p.h>
#include <moveit/task_constructor/task_p.h>
#include <moveit/task_constructor/introspection.h>
#include <moveit_task_constructor_msgs/action/execute_task_solution.hpp>

#include <rclcpp/rclcpp.hpp>
#include <rclcpp_action/rclcpp_action.hpp>

#include <moveit/robot_model_loader/robot_model_loader.h>
#include <moveit/planning_pipeline/planning_pipeline.h>

#include <functional>

<<<<<<< HEAD
=======
using namespace std::chrono_literals;
>>>>>>> f79c6c53
static const rclcpp::Logger LOGGER = rclcpp::get_logger("moveit_task_constructor.task");

namespace {
std::string rosNormalizeName(const std::string& name) {
	std::string n;
	n.reserve(name.size());

	// drop invalid initial chars
	auto read = name.begin(), end = name.end();
	while (read != end && !isalpha(*read) && *read != '/' && *read != '~')
		++read;

	// copy (and correct) remaining chars
	while (read != end) {
		char c = *read;
		n.push_back((isalnum(c) || c == '_') ? c : '_');
		++read;
	}
	return n;
}
}  // namespace

namespace moveit {
namespace task_constructor {

TaskPrivate::TaskPrivate(Task* me, const std::string& ns)
  : WrapperBasePrivate(me, std::string()), ns_(rosNormalizeName(ns)), preempt_requested_(false) {}

TaskPrivate& TaskPrivate::operator=(TaskPrivate&& other) {
	this->WrapperBasePrivate::operator=(std::move(other));
	ns_ = std::move(other.ns_);
	robot_model_ = std::move(other.robot_model_);
	robot_model_loader_ = std::move(other.robot_model_loader_);
	task_cbs_ = std::move(other.task_cbs_);
	// Ensure same introspection status, but keep the existing introspection instance,
	// which stores this task pointer and includes it in its task_id_
	static_cast<Task*>(me_)->enableIntrospection(static_cast<bool>(other.introspection_));
	return *this;
}

const ContainerBase* TaskPrivate::stages() const {
	return children().empty() ? nullptr : static_cast<ContainerBase*>(children().front().get());
}

Task::Task(const std::string& ns, bool introspection, ContainerBase::pointer&& container)
  : WrapperBase(new TaskPrivate(this, ns), std::move(container)) {
	setTimeout(std::numeric_limits<double>::max());

	// monitor state on commandline
	// addTaskCallback(std::bind(&Task::printState, this, std::ref(std::cout)));
	// enable introspection by default, but only if ros::init() was called
	if (rclcpp::ok() && introspection)
		enableIntrospection(true);
}

Task::Task(Task&& other)  // NOLINT(performance-noexcept-move-constructor)
  : WrapperBase(new TaskPrivate(this, std::string()), std::make_unique<SerialContainer>()) {
	*this = std::move(other);
}

Task& Task::operator=(Task&& other) {  // NOLINT(performance-noexcept-move-constructor)
	clear();  // remove all stages of current task
	*static_cast<TaskPrivate*>(pimpl_) = std::move(*static_cast<TaskPrivate*>(other.pimpl_));
	return *this;
}

Task::~Task() {
	auto impl = pimpl();
	impl->introspection_.reset();  // stop introspection
	clear();  // remove all stages
	impl->robot_model_.reset();
	// only destroy loader after all references to the model are gone!
	impl->robot_model_loader_.reset();
}

void Task::setRobotModel(const core::RobotModelConstPtr& robot_model) {
	if (!robot_model) {
		RCLCPP_ERROR_STREAM(LOGGER, name() << ": received invalid robot model");
		return;
	}
	auto impl = pimpl();
	if (impl->robot_model_ && impl->robot_model_ != robot_model)
		reset();  // solutions, scenes, etc become invalid
	impl->robot_model_ = robot_model;
}

void Task::loadRobotModel(const rclcpp::Node::SharedPtr& node, const std::string& robot_description) {
	auto impl = pimpl();
	impl->robot_model_loader_ = std::make_shared<robot_model_loader::RobotModelLoader>(node, robot_description);
	setRobotModel(impl->robot_model_loader_->getModel());
	if (!impl->robot_model_)
		throw Exception("Task failed to construct RobotModel");
}

void Task::add(Stage::pointer&& stage) {
	stages()->add(std::move(stage));
}

void Task::insert(Stage::pointer&& stage, int before) {
	stages()->insert(std::move(stage), before);
}

void Task::clear() {
	reset();
	stages()->clear();
}

void Task::enableIntrospection(bool enable) {
	auto impl = pimpl();
	if (enable && !impl->introspection_)
		impl->introspection_.reset(new Introspection(impl));
	else if (!enable && impl->introspection_) {
		// reset introspection instance of all stages
		impl->setIntrospection(nullptr);
		impl->traverseStages(
		    [](Stage& stage, int /*depth*/) {
			    stage.pimpl()->setIntrospection(nullptr);
			    return true;
		    },
		    1, UINT_MAX);
		impl->introspection_.reset();
	}
}

Introspection& Task::introspection() {
	auto impl = pimpl();
	enableIntrospection(true);
	return *impl->introspection_;
}

Task::TaskCallbackList::const_iterator Task::addTaskCallback(TaskCallback&& cb) {
	auto impl = pimpl();
	impl->task_cbs_.emplace_back(std::move(cb));
	return --(impl->task_cbs_.cend());
}

void Task::eraseTaskCallback(TaskCallbackList::const_iterator which) {
	pimpl()->task_cbs_.erase(which);
}

void Task::reset() {
	auto impl = pimpl();
	// signal introspection, that this task was reset
	if (impl->introspection_)
		impl->introspection_->reset();

	WrapperBase::reset();
}

void Task::init() {
	auto impl = pimpl();
	if (!impl->robot_model_)
		throw std::runtime_error("You need to call loadRobotModel or setRobotModel before initializing the task");

	// initialize push connections of wrapped child
	StagePrivate* child = wrapped()->pimpl();
	child->setPrevEnds(impl->pendingBackward());
	child->setNextStarts(impl->pendingForward());

	// and *afterwards* initialize all children recursively
	stages()->init(impl->robot_model_);
	// task expects its wrapped child to push to both ends, this triggers interface resolution
	stages()->pimpl()->resolveInterface(InterfaceFlags({ GENERATE }));

	// provide introspection instance to all stages
	auto* introspection = impl->introspection_.get();
	impl->traverseStages(
	    [introspection](Stage& stage, int /*depth*/) {
		    stage.pimpl()->setIntrospection(introspection);
		    return true;
	    },
	    1, UINT_MAX);

	// first time publish task
	if (introspection)
		introspection->publishTaskDescription();
}

bool Task::canCompute() const {
	return stages()->canCompute();
}

void Task::compute() {
	stages()->pimpl()->runCompute();
}

moveit::core::MoveItErrorCode Task::plan(size_t max_solutions) {
	auto impl = pimpl();
	init();

	// Print state and return success if there are solutions otherwise the input error_code
	const auto success_or = [this](const int32_t error_code) -> int32_t {
		if (numSolutions() > 0)
			return moveit::core::MoveItErrorCode::SUCCESS;
		printState();
		explainFailure();
		return error_code;
	};
	impl->preempt_requested_ = false;
	const double available_time = timeout();
	const auto start_time = std::chrono::steady_clock::now();
	while (canCompute() && (max_solutions == 0 || numSolutions() < max_solutions)) {
		if (impl->preempt_requested_)
			return success_or(moveit::core::MoveItErrorCode::PREEMPTED);
		if (std::chrono::duration<double>(std::chrono::steady_clock::now() - start_time).count() >= available_time)
			return success_or(moveit::core::MoveItErrorCode::TIMED_OUT);
		compute();
		for (const auto& cb : impl->task_cbs_)
			cb(*this);
		if (impl->introspection_)
			impl->introspection_->publishTaskState();
	};
	return success_or(moveit::core::MoveItErrorCode::PLANNING_FAILED);
}

void Task::preempt() {
	pimpl()->preempt_requested_ = true;
}

moveit::core::MoveItErrorCode Task::execute(const SolutionBase& s) {
	// Add random ID to prevent warnings about multiple publishers within the same node
<<<<<<< HEAD
	rclcpp::NodeOptions options;
	options.arguments(
	    { "--ros-args", "-r",
	      "__node:=moveit_task_constructor_executor_" + std::to_string(reinterpret_cast<std::size_t>(this)) });
	auto node = rclcpp::Node::make_shared("_", options);
	auto ac = rclcpp_action::create_client<moveit_task_constructor_msgs::action::ExecuteTaskSolution>(
	    node, "execute_task_solution");
	ac->wait_for_action_server();

	moveit_task_constructor_msgs::action::ExecuteTaskSolution::Goal goal;
	s.fillMessage(goal.solution, pimpl()->introspection_.get());
	s.start()->scene()->getPlanningSceneMsg(goal.solution.start_scene);

	moveit_msgs::msg::MoveItErrorCodes error_code;
	error_code.val = moveit_msgs::msg::MoveItErrorCodes::FAILURE;
	auto goal_handle_future = ac->async_send_goal(goal);
	if (rclcpp::spin_until_future_complete(node, goal_handle_future) != rclcpp::FutureReturnCode::SUCCESS) {
		RCLCPP_ERROR(node->get_logger(), "Send goal call failed");
		return error_code;
	}

	const auto& goal_handle = goal_handle_future.get();
	if (!goal_handle) {
		RCLCPP_ERROR(node->get_logger(), "Goal was rejected by server");
		return error_code;
	}

	auto result_future = ac->async_get_result(goal_handle);
	if (rclcpp::spin_until_future_complete(node, result_future) != rclcpp::FutureReturnCode::SUCCESS) {
		RCLCPP_ERROR(node->get_logger(), "Get result call failed");
		return error_code;
	}

	auto result = result_future.get();
	if (result.code != rclcpp_action::ResultCode::SUCCEEDED) {
		RCLCPP_ERROR(node->get_logger(), "Goal was aborted or canceled");
		return error_code;
	}

=======
	auto node = rclcpp::Node::make_shared("moveit_task_constructor_executor_" +
	                                      std::to_string(reinterpret_cast<std::size_t>(this)));
	auto ac = rclcpp_action::create_client<moveit_task_constructor_msgs::action::ExecuteTaskSolution>(
	    node, "execute_task_solution");
	if (!ac->wait_for_action_server(0.5s)) {
		RCLCPP_ERROR(node->get_logger(), "Failed to connect to the 'execute_task_solution' action server");
		return moveit::core::MoveItErrorCode::FAILURE;
	}

	moveit_task_constructor_msgs::action::ExecuteTaskSolution::Goal goal;
	s.toMsg(goal.solution, pimpl()->introspection_.get());

	moveit_msgs::msg::MoveItErrorCodes error_code;
	error_code.val = moveit_msgs::msg::MoveItErrorCodes::FAILURE;
	auto goal_handle_future = ac->async_send_goal(goal);
	if (rclcpp::spin_until_future_complete(node, goal_handle_future) != rclcpp::FutureReturnCode::SUCCESS) {
		RCLCPP_ERROR(node->get_logger(), "Send goal call failed");
		return error_code;
	}

	const auto& goal_handle = goal_handle_future.get();
	if (!goal_handle) {
		RCLCPP_ERROR(node->get_logger(), "Goal was rejected by server");
		return error_code;
	}

	auto result_future = ac->async_get_result(goal_handle);
	if (rclcpp::spin_until_future_complete(node, result_future) != rclcpp::FutureReturnCode::SUCCESS) {
		RCLCPP_ERROR(node->get_logger(), "Get result call failed");
		return error_code;
	}

	auto result = result_future.get();
	if (result.code != rclcpp_action::ResultCode::SUCCEEDED) {
		RCLCPP_ERROR(node->get_logger(), "Goal was aborted or canceled");
		return error_code;
	}

>>>>>>> f79c6c53
	return result.result->error_code;
}

void Task::publishAllSolutions(bool wait) {
	enableIntrospection(true);
	pimpl()->introspection_->publishAllSolutions(wait);
}

void Task::onNewSolution(const SolutionBase& s) {
	// no need to call WrapperBase::onNewSolution!
	auto impl = pimpl();
	for (const auto& cb : impl->solution_cbs_)
		cb(s);
}

ContainerBase* Task::stages() {
	return static_cast<ContainerBase*>(WrapperBase::wrapped());
}

const ContainerBase* Task::stages() const {
	return const_cast<Task*>(this)->stages();
}

PropertyMap& Task::properties() {
	// forward to wrapped() stage
	return wrapped()->properties();
}

void Task::setProperty(const std::string& name, const boost::any& value) {
	// forward to wrapped() stage
	wrapped()->setProperty(name, value);
}

const core::RobotModelConstPtr& Task::getRobotModel() const {
	auto impl = pimpl();
	return impl->robot_model_;
}

void Task::printState(std::ostream& os) const {
	os << *stages();
}

void Task::explainFailure(std::ostream& os) const {
	os << "Failing stage(s):\n";
	stages()->explainFailure(os);
}
}  // namespace task_constructor
}  // namespace moveit<|MERGE_RESOLUTION|>--- conflicted
+++ resolved
@@ -48,10 +48,7 @@
 
 #include <functional>
 
-<<<<<<< HEAD
-=======
 using namespace std::chrono_literals;
->>>>>>> f79c6c53
 static const rclcpp::Logger LOGGER = rclcpp::get_logger("moveit_task_constructor.task");
 
 namespace {
@@ -273,47 +270,6 @@
 
 moveit::core::MoveItErrorCode Task::execute(const SolutionBase& s) {
 	// Add random ID to prevent warnings about multiple publishers within the same node
-<<<<<<< HEAD
-	rclcpp::NodeOptions options;
-	options.arguments(
-	    { "--ros-args", "-r",
-	      "__node:=moveit_task_constructor_executor_" + std::to_string(reinterpret_cast<std::size_t>(this)) });
-	auto node = rclcpp::Node::make_shared("_", options);
-	auto ac = rclcpp_action::create_client<moveit_task_constructor_msgs::action::ExecuteTaskSolution>(
-	    node, "execute_task_solution");
-	ac->wait_for_action_server();
-
-	moveit_task_constructor_msgs::action::ExecuteTaskSolution::Goal goal;
-	s.fillMessage(goal.solution, pimpl()->introspection_.get());
-	s.start()->scene()->getPlanningSceneMsg(goal.solution.start_scene);
-
-	moveit_msgs::msg::MoveItErrorCodes error_code;
-	error_code.val = moveit_msgs::msg::MoveItErrorCodes::FAILURE;
-	auto goal_handle_future = ac->async_send_goal(goal);
-	if (rclcpp::spin_until_future_complete(node, goal_handle_future) != rclcpp::FutureReturnCode::SUCCESS) {
-		RCLCPP_ERROR(node->get_logger(), "Send goal call failed");
-		return error_code;
-	}
-
-	const auto& goal_handle = goal_handle_future.get();
-	if (!goal_handle) {
-		RCLCPP_ERROR(node->get_logger(), "Goal was rejected by server");
-		return error_code;
-	}
-
-	auto result_future = ac->async_get_result(goal_handle);
-	if (rclcpp::spin_until_future_complete(node, result_future) != rclcpp::FutureReturnCode::SUCCESS) {
-		RCLCPP_ERROR(node->get_logger(), "Get result call failed");
-		return error_code;
-	}
-
-	auto result = result_future.get();
-	if (result.code != rclcpp_action::ResultCode::SUCCEEDED) {
-		RCLCPP_ERROR(node->get_logger(), "Goal was aborted or canceled");
-		return error_code;
-	}
-
-=======
 	auto node = rclcpp::Node::make_shared("moveit_task_constructor_executor_" +
 	                                      std::to_string(reinterpret_cast<std::size_t>(this)));
 	auto ac = rclcpp_action::create_client<moveit_task_constructor_msgs::action::ExecuteTaskSolution>(
@@ -352,7 +308,6 @@
 		return error_code;
 	}
 
->>>>>>> f79c6c53
 	return result.result->error_code;
 }
 
