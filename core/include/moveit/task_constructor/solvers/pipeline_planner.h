--- conflicted
+++ resolved
@@ -39,14 +39,10 @@
 #pragma once
 
 #include <moveit/task_constructor/solvers/planner_interface.h>
-<<<<<<< HEAD
 #include <moveit/planning_pipeline_interfaces/planning_pipeline_interfaces.hpp>
 #include <moveit/planning_pipeline_interfaces/solution_selection_functions.hpp>
 #include <moveit/planning_pipeline_interfaces/stopping_criterion_functions.hpp>
 #include <rclcpp/node.hpp>
-=======
-#include <moveit_msgs/MotionPlanRequest.h>
->>>>>>> 55c4b52b
 #include <moveit/macros/class_forward.h>
 
 namespace planning_pipeline {
@@ -110,7 +106,6 @@
 	 */
 	void init(const moveit::core::RobotModelConstPtr& robot_model) override;
 
-<<<<<<< HEAD
 	/** \brief Plan a trajectory from a planning scene 'from' to scene 'to'
 	 * \param [in] from Start planning scene
 	 * \param [in] to Goal planning scene (used to create goal constraints)
@@ -120,10 +115,10 @@
 	 * \param [in] path_constraints Path contraints for the planning problem
 	 * \return true If the solver found a successful solution for the given planning problem
 	 */
-	bool plan(const planning_scene::PlanningSceneConstPtr& from, const planning_scene::PlanningSceneConstPtr& to,
-	          const core::JointModelGroup* joint_model_group, double timeout,
-	          robot_trajectory::RobotTrajectoryPtr& result,
-	          const moveit_msgs::msg::Constraints& path_constraints = moveit_msgs::msg::Constraints()) override;
+	Result plan(const planning_scene::PlanningSceneConstPtr& from, const planning_scene::PlanningSceneConstPtr& to,
+	            const core::JointModelGroup* joint_model_group, double timeout,
+	            robot_trajectory::RobotTrajectoryPtr& result,
+	            const moveit_msgs::msg::Constraints& path_constraints = moveit_msgs::msg::Constraints()) override;
 
 	/** \brief Plan a trajectory from a planning scene 'from' to a Cartesian target pose with an offset
 	 * \param [in] from Start planning scene
@@ -136,11 +131,11 @@
 	 * \param [in] path_constraints Path contraints for the planning problem
 	 * \return true If the solver found a successful solution for the given planning problem
 	 */
-	bool plan(const planning_scene::PlanningSceneConstPtr& from, const moveit::core::LinkModel& link,
-	          const Eigen::Isometry3d& offset, const Eigen::Isometry3d& target,
-	          const moveit::core::JointModelGroup* joint_model_group, double timeout,
-	          robot_trajectory::RobotTrajectoryPtr& result,
-	          const moveit_msgs::msg::Constraints& path_constraints = moveit_msgs::msg::Constraints()) override;
+	Result plan(const planning_scene::PlanningSceneConstPtr& from, const moveit::core::LinkModel& link,
+	            const Eigen::Isometry3d& offset, const Eigen::Isometry3d& target,
+	            const moveit::core::JointModelGroup* joint_model_group, double timeout,
+	            robot_trajectory::RobotTrajectoryPtr& result,
+	            const moveit_msgs::msg::Constraints& path_constraints = moveit_msgs::msg::Constraints()) override;
 
 	std::string getPlannerId() const override { return last_successful_planner_; }
 
@@ -154,11 +149,11 @@
 	 * \param [in] path_constraints Path contraints for the planning problem
 	 * \return true if the solver found a successful solution for the given planning problem
 	 */
-	bool plan(const planning_scene::PlanningSceneConstPtr& planning_scene,
-	          const moveit::core::JointModelGroup* joint_model_group,
-	          const moveit_msgs::msg::Constraints& goal_constraints, double timeout,
-	          robot_trajectory::RobotTrajectoryPtr& result,
-	          const moveit_msgs::msg::Constraints& path_constraints = moveit_msgs::msg::Constraints());
+	Result plan(const planning_scene::PlanningSceneConstPtr& planning_scene,
+	            const moveit::core::JointModelGroup* joint_model_group,
+	            const moveit_msgs::msg::Constraints& goal_constraints, double timeout,
+	            robot_trajectory::RobotTrajectoryPtr& result,
+	            const moveit_msgs::msg::Constraints& path_constraints = moveit_msgs::msg::Constraints());
 
 	rclcpp::Node::SharedPtr node_;
 
@@ -169,23 +164,6 @@
 
 	moveit::planning_pipeline_interfaces::StoppingCriterionFunction stopping_criterion_callback_;
 	moveit::planning_pipeline_interfaces::SolutionSelectionFunction solution_selection_function_;
-=======
-	Result plan(const planning_scene::PlanningSceneConstPtr& from, const planning_scene::PlanningSceneConstPtr& to,
-	            const core::JointModelGroup* jmg, double timeout, robot_trajectory::RobotTrajectoryPtr& result,
-	            const moveit_msgs::Constraints& path_constraints = moveit_msgs::Constraints()) override;
-
-	Result plan(const planning_scene::PlanningSceneConstPtr& from, const moveit::core::LinkModel& link,
-	            const Eigen::Isometry3d& offset, const Eigen::Isometry3d& target,
-	            const moveit::core::JointModelGroup* jmg, double timeout, robot_trajectory::RobotTrajectoryPtr& result,
-	            const moveit_msgs::Constraints& path_constraints = moveit_msgs::Constraints()) override;
-
-protected:
-	Result plan(const planning_scene::PlanningSceneConstPtr& from, const moveit_msgs::MotionPlanRequest& req,
-	            robot_trajectory::RobotTrajectoryPtr& result);
-
-	std::string pipeline_name_;
-	planning_pipeline::PlanningPipelinePtr planner_;
->>>>>>> 55c4b52b
 };
 }  // namespace solvers
 }  // namespace task_constructor
