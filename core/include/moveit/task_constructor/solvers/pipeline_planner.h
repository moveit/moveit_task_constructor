/*********************************************************************
 * Software License Agreement (BSD License)
 *
 *  Copyright (c) 2017, Bielefeld University
 *  All rights reserved.
 *
 *  Redistribution and use in source and binary forms, with or without
 *  modification, are permitted provided that the following conditions
 *  are met:
 *
 *   * Redistributions of source code must retain the above copyright
 *     notice, this list of conditions and the following disclaimer.
 *   * Redistributions in binary form must reproduce the above
 *     copyright notice, this list of conditions and the following
 *     disclaimer in the documentation and/or other materials provided
 *     with the distribution.
 *   * Neither the name of Bielefeld University nor the names of its
 *     contributors may be used to endorse or promote products derived
 *     from this software without specific prior written permission.
 *
 *  THIS SOFTWARE IS PROVIDED BY THE COPYRIGHT HOLDERS AND CONTRIBUTORS
 *  "AS IS" AND ANY EXPRESS OR IMPLIED WARRANTIES, INCLUDING, BUT NOT
 *  LIMITED TO, THE IMPLIED WARRANTIES OF MERCHANTABILITY AND FITNESS
 *  FOR A PARTICULAR PURPOSE ARE DISCLAIMED. IN NO EVENT SHALL THE
 *  COPYRIGHT OWNER OR CONTRIBUTORS BE LIABLE FOR ANY DIRECT, INDIRECT,
 *  INCIDENTAL, SPECIAL, EXEMPLARY, OR CONSEQUENTIAL DAMAGES (INCLUDING,
 *  BUT NOT LIMITED TO, PROCUREMENT OF SUBSTITUTE GOODS OR SERVICES;
 *  LOSS OF USE, DATA, OR PROFITS; OR BUSINESS INTERRUPTION) HOWEVER
 *  CAUSED AND ON ANY THEORY OF LIABILITY, WHETHER IN CONTRACT, STRICT
 *  LIABILITY, OR TORT (INCLUDING NEGLIGENCE OR OTHERWISE) ARISING IN
 *  ANY WAY OUT OF THE USE OF THIS SOFTWARE, EVEN IF ADVISED OF THE
 *  POSSIBILITY OF SUCH DAMAGE.
 *********************************************************************/

/* Authors: Robert Haschke
   Desc:    plan using MoveIt's PlanningPipeline
*/

#pragma once

#include <moveit/task_constructor/solvers/planner_interface.h>
#include <rclcpp/node.hpp>
#include <moveit/macros/class_forward.h>

namespace planning_pipeline {
MOVEIT_CLASS_FORWARD(PlanningPipeline);
}

namespace moveit {
namespace task_constructor {
namespace solvers {

MOVEIT_CLASS_FORWARD(PipelinePlanner);

/** Use MoveIt's PlanningPipeline to plan a trajectory between to scenes */
class PipelinePlanner : public PlannerInterface
{
public:
	struct Specification
	{
		moveit::core::RobotModelConstPtr model;
		std::string ns{ "ompl" };
		std::string pipeline{ "ompl" };
		std::string adapter_param{ "request_adapters" };
	};

	static planning_pipeline::PlanningPipelinePtr create(const rclcpp::Node::SharedPtr& node,
	                                                     const moveit::core::RobotModelConstPtr& model) {
		Specification spec;
		spec.model = model;
		return create(node, spec);
	}

	static planning_pipeline::PlanningPipelinePtr create(const rclcpp::Node::SharedPtr& node, const Specification& spec);

	/**
	 *
	 * @param node used to load the parameters for the planning pipeline
	 */
	PipelinePlanner(const rclcpp::Node::SharedPtr& node, const std::string& pipeline = "ompl");

	PipelinePlanner(const planning_pipeline::PlanningPipelinePtr& planning_pipeline);

	void setPlannerId(const std::string& planner) { setProperty("planner", planner); }

	void init(const moveit::core::RobotModelConstPtr& robot_model) override;

	bool plan(const planning_scene::PlanningSceneConstPtr& from, const planning_scene::PlanningSceneConstPtr& to,
	          const core::JointModelGroup* jmg, double timeout, robot_trajectory::RobotTrajectoryPtr& result,
	          const moveit_msgs::msg::Constraints& path_constraints = moveit_msgs::msg::Constraints()) override;

	bool plan(const planning_scene::PlanningSceneConstPtr& from, const moveit::core::LinkModel& link,
<<<<<<< HEAD
	          const Eigen::Isometry3d& target, const core::JointModelGroup* jmg, double timeout,
	          robot_trajectory::RobotTrajectoryPtr& result,
	          const moveit_msgs::msg::Constraints& path_constraints = moveit_msgs::msg::Constraints()) override;
=======
	          const Eigen::Isometry3d& offset, const Eigen::Isometry3d& target, const moveit::core::JointModelGroup* jmg,
	          double timeout, robot_trajectory::RobotTrajectoryPtr& result,
	          const moveit_msgs::Constraints& path_constraints = moveit_msgs::Constraints()) override;
>>>>>>> 38cc5613

protected:
	std::string pipeline_name_;
	planning_pipeline::PlanningPipelinePtr planner_;
	rclcpp::Node::SharedPtr node_;
};
}  // namespace solvers
}  // namespace task_constructor
}  // namespace moveit<|MERGE_RESOLUTION|>--- conflicted
+++ resolved
@@ -90,15 +90,9 @@
 	          const moveit_msgs::msg::Constraints& path_constraints = moveit_msgs::msg::Constraints()) override;
 
 	bool plan(const planning_scene::PlanningSceneConstPtr& from, const moveit::core::LinkModel& link,
-<<<<<<< HEAD
-	          const Eigen::Isometry3d& target, const core::JointModelGroup* jmg, double timeout,
-	          robot_trajectory::RobotTrajectoryPtr& result,
-	          const moveit_msgs::msg::Constraints& path_constraints = moveit_msgs::msg::Constraints()) override;
-=======
 	          const Eigen::Isometry3d& offset, const Eigen::Isometry3d& target, const moveit::core::JointModelGroup* jmg,
 	          double timeout, robot_trajectory::RobotTrajectoryPtr& result,
-	          const moveit_msgs::Constraints& path_constraints = moveit_msgs::Constraints()) override;
->>>>>>> 38cc5613
+	          const moveit_msgs::msg::Constraints& path_constraints = moveit_msgs::msg::Constraints()) override;
 
 protected:
 	std::string pipeline_name_;
