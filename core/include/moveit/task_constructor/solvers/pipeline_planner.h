--- conflicted
+++ resolved
@@ -39,12 +39,9 @@
 #pragma once
 
 #include <moveit/task_constructor/solvers/planner_interface.h>
-<<<<<<< HEAD
-=======
 #include <moveit/planning_pipeline_interfaces/planning_pipeline_interfaces.hpp>
 #include <moveit/planning_pipeline_interfaces/solution_selection_functions.hpp>
 #include <moveit/planning_pipeline_interfaces/stopping_criterion_functions.hpp>
->>>>>>> f79c6c53
 #include <rclcpp/node.hpp>
 #include <moveit/macros/class_forward.h>
 
@@ -62,50 +59,6 @@
 class PipelinePlanner : public PlannerInterface
 {
 public:
-<<<<<<< HEAD
-	struct Specification
-	{
-		moveit::core::RobotModelConstPtr model;
-		std::string ns{ "ompl" };
-		std::string pipeline{ "ompl" };
-		std::string adapter_param{ "request_adapters" };
-	};
-
-	static planning_pipeline::PlanningPipelinePtr create(const rclcpp::Node::SharedPtr& node,
-	                                                     const moveit::core::RobotModelConstPtr& model) {
-		Specification spec;
-		spec.model = model;
-		return create(node, spec);
-	}
-
-	static planning_pipeline::PlanningPipelinePtr create(const rclcpp::Node::SharedPtr& node, const Specification& spec);
-
-	/**
-	 *
-	 * @param node used to load the parameters for the planning pipeline
-	 */
-	PipelinePlanner(const rclcpp::Node::SharedPtr& node, const std::string& pipeline = "ompl");
-
-	PipelinePlanner(const planning_pipeline::PlanningPipelinePtr& planning_pipeline);
-
-	void setPlannerId(const std::string& planner) { setProperty("planner", planner); }
-
-	void init(const moveit::core::RobotModelConstPtr& robot_model) override;
-
-	bool plan(const planning_scene::PlanningSceneConstPtr& from, const planning_scene::PlanningSceneConstPtr& to,
-	          const core::JointModelGroup* jmg, double timeout, robot_trajectory::RobotTrajectoryPtr& result,
-	          const moveit_msgs::msg::Constraints& path_constraints = moveit_msgs::msg::Constraints()) override;
-
-	bool plan(const planning_scene::PlanningSceneConstPtr& from, const moveit::core::LinkModel& link,
-	          const Eigen::Isometry3d& offset, const Eigen::Isometry3d& target, const moveit::core::JointModelGroup* jmg,
-	          double timeout, robot_trajectory::RobotTrajectoryPtr& result,
-	          const moveit_msgs::msg::Constraints& path_constraints = moveit_msgs::msg::Constraints()) override;
-
-protected:
-	std::string pipeline_name_;
-	planning_pipeline::PlanningPipelinePtr planner_;
-	rclcpp::Node::SharedPtr node_;
-=======
 	/** Simple Constructor to use only a single pipeline
 	 * \param [in] node ROS 2 node
 	 * \param [in] pipeline_name Name of the planning pipeline to be used.
@@ -211,7 +164,6 @@
 
 	moveit::planning_pipeline_interfaces::StoppingCriterionFunction stopping_criterion_callback_;
 	moveit::planning_pipeline_interfaces::SolutionSelectionFunction solution_selection_function_;
->>>>>>> f79c6c53
 };
 }  // namespace solvers
 }  // namespace task_constructor
