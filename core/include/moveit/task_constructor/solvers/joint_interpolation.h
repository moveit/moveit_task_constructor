--- conflicted
+++ resolved
@@ -58,16 +58,6 @@
 
 	void init(const moveit::core::RobotModelConstPtr& robot_model) override;
 
-<<<<<<< HEAD
-	bool plan(const planning_scene::PlanningSceneConstPtr& from, const planning_scene::PlanningSceneConstPtr& to,
-	          const core::JointModelGroup* jmg, double timeout, robot_trajectory::RobotTrajectoryPtr& result,
-	          const moveit_msgs::msg::Constraints& path_constraints = moveit_msgs::msg::Constraints()) override;
-
-	bool plan(const planning_scene::PlanningSceneConstPtr& from, const moveit::core::LinkModel& link,
-	          const Eigen::Isometry3d& offset, const Eigen::Isometry3d& target, const moveit::core::JointModelGroup* jmg,
-	          double timeout, robot_trajectory::RobotTrajectoryPtr& result,
-	          const moveit_msgs::msg::Constraints& path_constraints = moveit_msgs::msg::Constraints()) override;
-=======
 	Result plan(const planning_scene::PlanningSceneConstPtr& from, const planning_scene::PlanningSceneConstPtr& to,
 	            const core::JointModelGroup* jmg, double timeout, robot_trajectory::RobotTrajectoryPtr& result,
 	            const moveit_msgs::msg::Constraints& path_constraints = moveit_msgs::msg::Constraints()) override;
@@ -78,7 +68,6 @@
 	            const moveit_msgs::msg::Constraints& path_constraints = moveit_msgs::msg::Constraints()) override;
 
 	std::string getPlannerId() const override { return "JointInterpolationPlanner"; }
->>>>>>> f79c6c53
 };
 }  // namespace solvers
 }  // namespace task_constructor
