/*********************************************************************
 * Software License Agreement (BSD License)
 *
 *  Copyright (c) 2017, Bielefeld University
 *  All rights reserved.
 *
 *  Redistribution and use in source and binary forms, with or without
 *  modification, are permitted provided that the following conditions
 *  are met:
 *
 *   * Redistributions of source code must retain the above copyright
 *     notice, this list of conditions and the following disclaimer.
 *   * Redistributions in binary form must reproduce the above
 *     copyright notice, this list of conditions and the following
 *     disclaimer in the documentation and/or other materials provided
 *     with the distribution.
 *   * Neither the name of Bielefeld University nor the names of its
 *     contributors may be used to endorse or promote products derived
 *     from this software without specific prior written permission.
 *
 *  THIS SOFTWARE IS PROVIDED BY THE COPYRIGHT HOLDERS AND CONTRIBUTORS
 *  "AS IS" AND ANY EXPRESS OR IMPLIED WARRANTIES, INCLUDING, BUT NOT
 *  LIMITED TO, THE IMPLIED WARRANTIES OF MERCHANTABILITY AND FITNESS
 *  FOR A PARTICULAR PURPOSE ARE DISCLAIMED. IN NO EVENT SHALL THE
 *  COPYRIGHT OWNER OR CONTRIBUTORS BE LIABLE FOR ANY DIRECT, INDIRECT,
 *  INCIDENTAL, SPECIAL, EXEMPLARY, OR CONSEQUENTIAL DAMAGES (INCLUDING,
 *  BUT NOT LIMITED TO, PROCUREMENT OF SUBSTITUTE GOODS OR SERVICES;
 *  LOSS OF USE, DATA, OR PROFITS; OR BUSINESS INTERRUPTION) HOWEVER
 *  CAUSED AND ON ANY THEORY OF LIABILITY, WHETHER IN CONTRACT, STRICT
 *  LIABILITY, OR TORT (INCLUDING NEGLIGENCE OR OTHERWISE) ARISING IN
 *  ANY WAY OUT OF THE USE OF THIS SOFTWARE, EVEN IF ADVISED OF THE
 *  POSSIBILITY OF SUCH DAMAGE.
 *********************************************************************/

/* Authors: Robert Haschke
   Desc:    Modify planning scene
*/

#pragma once

#include <moveit/task_constructor/stage.h>
#include <moveit/task_constructor/properties.h>
#include <moveit/task_constructor/type_traits.h>
#include <moveit_msgs/msg/collision_object.hpp>
#include <map>

namespace moveit {
namespace core {
MOVEIT_CLASS_FORWARD(JointModelGroup);
}
}  // namespace moveit

namespace moveit {
namespace task_constructor {
namespace stages {

/** Allow modification of planning scene
 *
 * This stage takes the incoming planning scene and applies previously scheduled
 * changes to it, for example:
 * - Modify allowed collision matrix, enabling or disabling collision pairs.
 * - Attach or detach objects to robot links.
 * - Spawn or remove objects.
 */
class ModifyPlanningScene : public PropagatingEitherWay
{
public:
	using Names = std::vector<std::string>;
	using ApplyCallback = std::function<void(const planning_scene::PlanningScenePtr&, const PropertyMap&)>;
	ModifyPlanningScene(const std::string& name = "modify planning scene");

	void computeForward(const InterfaceState& from) override;
	void computeBackward(const InterfaceState& to) override;

	/// call an arbitrary function
	void setCallback(const ApplyCallback& cb) { callback_ = cb; }

	/// attach or detach a list of objects to the given link
	void attachObjects(const Names& objects, const std::string& attach_link, bool attach);
	/// Add an object to the planning scene
	void addObject(const moveit_msgs::msg::CollisionObject& collision_object);
	/// Remove an object from the planning scene
	void removeObject(const std::string& object_name);

	/// conviency methods accepting a single object name
	inline void attachObject(const std::string& object, const std::string& link);
	inline void detachObject(const std::string& object, const std::string& link);

	/// conviency methods accepting any container of object names
	template <typename T, typename E = typename std::enable_if_t<
	                          is_container<T>::value && std::is_base_of<std::string, typename T::value_type>::value>>
	inline void attachObjects(const T& objects, const std::string& link) {
		attachObjects(Names(objects.cbegin(), objects.cend()), link, true);
	}
	template <typename T, typename E = typename std::enable_if_t<
	                          is_container<T>::value && std::is_base_of<std::string, typename T::value_type>::value>>
	inline void detachObjects(const T& objects, const std::string& link) {
		attachObjects(Names(objects.cbegin(), objects.cend()), link, false);
	}

	/// allow / forbid collisions for each combination of pairs in first and second lists
	void allowCollisions(const Names& first, const Names& second, bool allow);
	/// allow / forbid collisions for pair (first, second)
	void allowCollisions(const std::string& first, const std::string& second, bool allow) {
		allowCollisions(Names{ first }, Names{ second }, allow);
	}
	/// allow / forbid all collisions for given object
	void allowCollisions(const std::string& object, bool allow) { allowCollisions(Names({ object }), Names(), allow); }

	/// conveniency method accepting arbitrary container types
	template <typename T1, typename T2,
	          typename E1 = typename std::enable_if_t<is_container<T1>::value &&
	                                                  std::is_convertible<typename T1::value_type, std::string>::value>,
	          typename E2 = typename std::enable_if_t<is_container<T2>::value &&
	                                                  std::is_convertible<typename T1::value_type, std::string>::value>>
	inline void allowCollisions(const T1& first, const T2& second, bool enable_collision) {
		allowCollisions(Names(first.cbegin(), first.cend()), Names(second.cbegin(), second.cend()), enable_collision);
	}
	/// conveniency method accepting std::string and an arbitrary container of names
	template <typename T, typename E = typename std::enable_if_t<
	                          is_container<T>::value && std::is_convertible<typename T::value_type, std::string>::value>>
	inline void allowCollisions(const std::string& first, const T& second, bool enable_collision) {
		allowCollisions(Names({ first }), Names(second.cbegin(), second.cend()), enable_collision);
	}
	/// conveniency method accepting const char* and an arbitrary container of names
	template <typename T, typename E = typename std::enable_if_t<
	                          is_container<T>::value && std::is_convertible<typename T::value_type, std::string>::value>>
	inline void allowCollisions(const char* first, const T& second, bool enable_collision) {
		allowCollisions(Names({ first }), Names(second.cbegin(), second.cend()), enable_collision);
	}
	/// conveniency method accepting std::string and JointModelGroup
	void allowCollisions(const std::string& first, const moveit::core::JointModelGroup& jmg, bool allow);

protected:
	// list of objects to attach (true) / detach (false) to a given link
	std::map<std::string, std::pair<Names, bool>> attach_objects_;
	// list of objects to add / remove to the planning scene
	std::vector<moveit_msgs::msg::CollisionObject> collision_objects_;

	// list of objects to mutually
	struct CollisionMatrixPairs
	{
		Names first;
		Names second;
		bool allow;
	};
	std::list<CollisionMatrixPairs> collision_matrix_edits_;
	ApplyCallback callback_;

protected:
	// apply stored modifications to scene
<<<<<<< HEAD
	InterfaceState apply(const InterfaceState& from, bool invert);
	void processCollisionObject(planning_scene::PlanningScene& scene, const moveit_msgs::msg::CollisionObject& object);
=======
	std::pair<InterfaceState, SubTrajectory> apply(const InterfaceState& from, bool invert);
	void processCollisionObject(planning_scene::PlanningScene& scene, const moveit_msgs::msg::CollisionObject& object,
	                            bool invert);
>>>>>>> f79c6c53
	void attachObjects(planning_scene::PlanningScene& scene, const std::pair<std::string, std::pair<Names, bool>>& pair,
	                   bool invert);
	void allowCollisions(planning_scene::PlanningScene& scene, const CollisionMatrixPairs& pairs, bool invert);
};

inline void ModifyPlanningScene::attachObject(const std::string& object, const std::string& link) {
	attachObjects(Names({ object }), link, true);
}

inline void ModifyPlanningScene::detachObject(const std::string& object, const std::string& link) {
	attachObjects(Names({ object }), link, false);
}
}  // namespace stages
}  // namespace task_constructor
}  // namespace moveit<|MERGE_RESOLUTION|>--- conflicted
+++ resolved
@@ -149,14 +149,9 @@
 
 protected:
 	// apply stored modifications to scene
-<<<<<<< HEAD
-	InterfaceState apply(const InterfaceState& from, bool invert);
-	void processCollisionObject(planning_scene::PlanningScene& scene, const moveit_msgs::msg::CollisionObject& object);
-=======
 	std::pair<InterfaceState, SubTrajectory> apply(const InterfaceState& from, bool invert);
 	void processCollisionObject(planning_scene::PlanningScene& scene, const moveit_msgs::msg::CollisionObject& object,
 	                            bool invert);
->>>>>>> f79c6c53
 	void attachObjects(planning_scene::PlanningScene& scene, const std::pair<std::string, std::pair<Names, bool>>& pair,
 	                   bool invert);
 	void allowCollisions(planning_scene::PlanningScene& scene, const CollisionMatrixPairs& pairs, bool invert);
