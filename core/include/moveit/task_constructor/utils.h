/*********************************************************************
 * Software License Agreement (BSD License)
 *
 *  Copyright (c) 2017, Bielefeld University
 *  All rights reserved.
 *
 *  Redistribution and use in source and binary forms, with or without
 *  modification, are permitted provided that the following conditions
 *  are met:
 *
 *   * Redistributions of source code must retain the above copyright
 *     notice, this list of conditions and the following disclaimer.
 *   * Redistributions in binary form must reproduce the above
 *     copyright notice, this list of conditions and the following
 *     disclaimer in the documentation and/or other materials provided
 *     with the distribution.
 *   * Neither the name of Bielefeld University nor the names of its
 *     contributors may be used to endorse or promote products derived
 *     from this software without specific prior written permission.
 *
 *  THIS SOFTWARE IS PROVIDED BY THE COPYRIGHT HOLDERS AND CONTRIBUTORS
 *  "AS IS" AND ANY EXPRESS OR IMPLIED WARRANTIES, INCLUDING, BUT NOT
 *  LIMITED TO, THE IMPLIED WARRANTIES OF MERCHANTABILITY AND FITNESS
 *  FOR A PARTICULAR PURPOSE ARE DISCLAIMED. IN NO EVENT SHALL THE
 *  COPYRIGHT OWNER OR CONTRIBUTORS BE LIABLE FOR ANY DIRECT, INDIRECT,
 *  INCIDENTAL, SPECIAL, EXEMPLARY, OR CONSEQUENTIAL DAMAGES (INCLUDING,
 *  BUT NOT LIMITED TO, PROCUREMENT OF SUBSTITUTE GOODS OR SERVICES;
 *  LOSS OF USE, DATA, OR PROFITS; OR BUSINESS INTERRUPTION) HOWEVER
 *  CAUSED AND ON ANY THEORY OF LIABILITY, WHETHER IN CONTRACT, STRICT
 *  LIABILITY, OR TORT (INCLUDING NEGLIGENCE OR OTHERWISE) ARISING IN
 *  ANY WAY OUT OF THE USE OF THIS SOFTWARE, EVEN IF ADVISED OF THE
 *  POSSIBILITY OF SUCH DAMAGE.
 *********************************************************************/

/* Authors: Robert Haschke, Michael 'v4hn' Goerner
   Desc:    Miscellaneous utilities
*/

#pragma once

#include <string>
#include <type_traits>
#include <initializer_list>

#include <Eigen/Geometry>

<<<<<<< HEAD
#include <moveit/macros/class_forward.hpp>
=======
#include <moveit/macros/class_forward.h>
#include <moveit/robot_trajectory/robot_trajectory.h>
#include <moveit/collision_detection/collision_common.h>
#include <moveit/task_constructor/solvers/planner_interface.h>
>>>>>>> ac4b92ff

namespace planning_scene {
MOVEIT_CLASS_FORWARD(PlanningScene);
}

namespace moveit {

namespace core {
MOVEIT_CLASS_FORWARD(LinkModel);
MOVEIT_CLASS_FORWARD(JointModelGroup);
MOVEIT_CLASS_FORWARD(RobotState);
}  // namespace core

namespace task_constructor {
MOVEIT_CLASS_FORWARD(Property);

namespace utils {

/** template class to compose flags from enums in a type-safe fashion */
template <typename Enum>
class Flags
{
	static_assert((sizeof(Enum) <= sizeof(int)), "Flags uses an int as storage, this enum will overflow!");

public:
	using Int = typename std::conditional<std::is_unsigned<Enum>::value, unsigned int, int>::type;
	using enum_type = Enum;
	// compiler-generated copy/move ctor/assignment operators are fine!

	// zero flags
	constexpr inline Flags() noexcept : i(Int(0)) {}
	// initialization from single enum
	constexpr inline Flags(Enum f) noexcept : i(Int(f)) {}
	// initialization from initializer_list
	constexpr inline Flags(std::initializer_list<Enum> flags) noexcept
	  : i(initializer_list_helper(flags.begin(), flags.end())) {}

	const inline Flags& operator&=(int mask) noexcept {
		i &= mask;
		return *this;
	}
	const inline Flags& operator&=(unsigned int mask) noexcept {
		i &= mask;
		return *this;
	}
	const inline Flags& operator&=(Enum mask) noexcept {
		i &= Int(mask);
		return *this;
	}
	const inline Flags& operator|=(Flags f) noexcept {
		i |= f.i;
		return *this;
	}
	const inline Flags& operator|=(Enum f) noexcept {
		i |= Int(f);
		return *this;
	}
	const inline Flags& operator^=(Flags f) noexcept {
		i ^= f.i;
		return *this;
	}
	const inline Flags& operator^=(Enum f) noexcept {
		i ^= Int(f);
		return *this;
	}

	constexpr inline operator Int() const noexcept { return i; }

	constexpr inline Flags operator|(Flags f) const noexcept { return Flags(i | f.i); }
	constexpr inline Flags operator|(Enum f) const noexcept { return Flags(i | Int(f)); }
	constexpr inline Flags operator^(Flags f) const noexcept { return Flags(i ^ f.i); }
	constexpr inline Flags operator^(Enum f) const noexcept { return Flags(i ^ Int(f)); }
	constexpr inline Flags operator&(int mask) const noexcept { return Flags(i & mask); }
	constexpr inline Flags operator&(unsigned int mask) const noexcept { return Flags(i & mask); }
	constexpr inline Flags operator&(Enum f) const noexcept { return Flags(i & Int(f)); }
	constexpr inline Flags operator~() const noexcept { return Flags(~i); }

	constexpr inline bool operator!() const noexcept { return !i; }

	constexpr inline bool testFlag(Enum f) const noexcept {
		return (i & Int(f)) == Int(f) && (Int(f) != 0 || i == Int(f));
	}

private:
	constexpr inline Flags(Int i) : i(i) {}
	constexpr static inline Int
	initializer_list_helper(typename std::initializer_list<Enum>::const_iterator it,
	                        typename std::initializer_list<Enum>::const_iterator end) noexcept {
		return (it == end ? Int(0) : (Int(*it) | initializer_list_helper(it + 1, end)));
	}

	Int i;
};

/** For a PoseStamped property, lookup the associated LinkModel* and yield the pose in global frame */
bool getRobotTipForFrame(const Property& tip_pose, const planning_scene::PlanningScene& scene,
                         const moveit::core::JointModelGroup* jmg, std::string& error_msg,
                         const moveit::core::LinkModel*& robot_link, Eigen::Isometry3d& tip_in_global_frame);

/** Add sphere markers to visualize given collisions */
void addCollisionMarkers(std::vector<visualization_msgs::Marker>& markers, const std::string& frame_id,
                         const collision_detection::CollisionResult::ContactMap& contacts, double radius = 0.035);

/** Add sphere markers to visualize collisions within the trajectory */
void addCollisionMarkers(std::vector<visualization_msgs::Marker>& markers,
                         const robot_trajectory::RobotTrajectory& trajectory,
                         const planning_scene::PlanningSceneConstPtr& planning_scene);

/** Returns true if the result provides hints that planning failed due to collisions */
bool hints_at_collisions(const solvers::PlannerInterface::Result& result);

}  // namespace utils
}  // namespace task_constructor
}  // namespace moveit<|MERGE_RESOLUTION|>--- conflicted
+++ resolved
@@ -44,14 +44,10 @@
 
 #include <Eigen/Geometry>
 
-<<<<<<< HEAD
 #include <moveit/macros/class_forward.hpp>
-=======
-#include <moveit/macros/class_forward.h>
-#include <moveit/robot_trajectory/robot_trajectory.h>
-#include <moveit/collision_detection/collision_common.h>
+#include <moveit/robot_trajectory/robot_trajectory.hpp>
+#include <moveit/collision_detection/collision_common.hpp>
 #include <moveit/task_constructor/solvers/planner_interface.h>
->>>>>>> ac4b92ff
 
 namespace planning_scene {
 MOVEIT_CLASS_FORWARD(PlanningScene);
@@ -152,11 +148,11 @@
                          const moveit::core::LinkModel*& robot_link, Eigen::Isometry3d& tip_in_global_frame);
 
 /** Add sphere markers to visualize given collisions */
-void addCollisionMarkers(std::vector<visualization_msgs::Marker>& markers, const std::string& frame_id,
+void addCollisionMarkers(std::vector<visualization_msgs::msg::Marker>& markers, const std::string& frame_id,
                          const collision_detection::CollisionResult::ContactMap& contacts, double radius = 0.035);
 
 /** Add sphere markers to visualize collisions within the trajectory */
-void addCollisionMarkers(std::vector<visualization_msgs::Marker>& markers,
+void addCollisionMarkers(std::vector<visualization_msgs::msg::Marker>& markers,
                          const robot_trajectory::RobotTrajectory& trajectory,
                          const planning_scene::PlanningSceneConstPtr& planning_scene);
 
