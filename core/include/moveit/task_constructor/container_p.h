--- conflicted
+++ resolved
@@ -153,16 +153,17 @@
 	template <Interface::Direction dir>
 	void setStatus(const Stage* creator, const InterfaceState* source, const InterfaceState* target,
 	               InterfaceState::Status status);
+	/// non-template version
+	void setStatus(Interface::Direction dir, const Stage* creator, const InterfaceState* source,
+	               const InterfaceState* target, InterfaceState::Status status);
 
 	/// copy external_state to a child's interface and remember the link in internal_external map
 	template <Interface::Direction>
-<<<<<<< HEAD
-	void copyState(Interface::iterator external, const InterfacePtr& target, bool updated);
+	void copyState(Interface::iterator external, const InterfacePtr& target, Interface::UpdateFlags updated);
 	/// non-template version
-	void copyState(Interface::Direction dir, Interface::iterator external, const InterfacePtr& target, bool updated);
-=======
-	void copyState(Interface::iterator external, const InterfacePtr& target, Interface::UpdateFlags updated);
->>>>>>> aef99160
+	void copyState(Interface::Direction dir, Interface::iterator external, const InterfacePtr& target,
+	               Interface::UpdateFlags updated);
+
 	/// lift solution from internal to external level
 	void liftSolution(const SolutionBasePtr& solution, const InterfaceState* internal_from,
 	                  const InterfaceState* internal_to);
@@ -237,10 +238,9 @@
 
 	/// notify callback for new states received on external interfaces
 	template <typename Interface::Direction>
-	void propagateStateToChildren(Interface::iterator external, bool updated);
+	void propagateStateToChildren(Interface::iterator external, Interface::UpdateFlags updated);
 
 private:
-<<<<<<< HEAD
 	// override for custom behavior on received interface states
 	virtual void initializeExternalInterfaces();
 };
@@ -305,17 +305,12 @@
 private:
 	void initializeExternalInterfaces() override;
 	template <typename Interface::Direction>
-	void onNewExternalState(Interface::iterator external, bool updated);
+	void onNewExternalState(Interface::iterator external, Interface::UpdateFlags updated);
 	void onNewFailure(const Stage& child, const InterfaceState* from, const InterfaceState* to) override;
 
 	void advanceCurrentStateToNextChild();
 	// print pending states for debugging
 	void printPending(const char* comment = "pending: ") const;
-=======
-	/// notify callback for new externally received states
-	template <typename Interface::Direction>
-	void onNewExternalState(Interface::iterator external, Interface::UpdateFlags updated);
->>>>>>> aef99160
 };
 PIMPL_FUNCTIONS(Fallbacks)
 std::ostream& operator<<(std::ostream& os, const FallbacksPrivate::PendingStates& pending);
