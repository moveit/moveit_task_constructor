--- conflicted
+++ resolved
@@ -317,13 +317,8 @@
 	/// convert solution to message
 	void toMsg(moveit_task_constructor_msgs::msg::Solution& solution, Introspection* introspection = nullptr) const;
 	/// append this solution to Solution msg
-<<<<<<< HEAD
-	virtual void fillMessage(moveit_task_constructor_msgs::msg::Solution& solution,
-	                         Introspection* introspection = nullptr) const = 0;
-=======
 	virtual void appendTo(moveit_task_constructor_msgs::msg::Solution& solution,
 	                      Introspection* introspection = nullptr) const = 0;
->>>>>>> f79c6c53
 	void fillInfo(moveit_task_constructor_msgs::msg::SolutionInfo& info, Introspection* introspection = nullptr) const;
 
 	/// required to dispatch to type-specific CostTerm methods via vtable
@@ -366,13 +361,8 @@
 	robot_trajectory::RobotTrajectoryConstPtr trajectory() const { return trajectory_; }
 	void setTrajectory(const robot_trajectory::RobotTrajectoryPtr& t) { trajectory_ = t; }
 
-<<<<<<< HEAD
-	void fillMessage(moveit_task_constructor_msgs::msg::Solution& msg,
-	                 Introspection* introspection = nullptr) const override;
-=======
 	void appendTo(moveit_task_constructor_msgs::msg::Solution& msg,
 	              Introspection* introspection = nullptr) const override;
->>>>>>> f79c6c53
 
 	double computeCost(const CostTerm& cost, std::string& comment) const override;
 
@@ -405,11 +395,7 @@
 	void push_back(const SolutionBase& solution);
 
 	/// append all subsolutions to solution
-<<<<<<< HEAD
-	void fillMessage(moveit_task_constructor_msgs::msg::Solution& msg, Introspection* introspection) const override;
-=======
 	void appendTo(moveit_task_constructor_msgs::msg::Solution& msg, Introspection* introspection) const override;
->>>>>>> f79c6c53
 
 	double computeCost(const CostTerm& cost, std::string& comment) const override;
 
@@ -440,13 +426,8 @@
 	  : SolutionBase(creator, cost), wrapped_(wrapped) {}
 	explicit WrappedSolution(Stage* creator, const SolutionBase* wrapped)
 	  : WrappedSolution(creator, wrapped, wrapped->cost()) {}
-<<<<<<< HEAD
-	void fillMessage(moveit_task_constructor_msgs::msg::Solution& solution,
-	                 Introspection* introspection = nullptr) const override;
-=======
 	void appendTo(moveit_task_constructor_msgs::msg::Solution& solution,
 	              Introspection* introspection = nullptr) const override;
->>>>>>> f79c6c53
 
 	double computeCost(const CostTerm& cost, std::string& comment) const override;
 
