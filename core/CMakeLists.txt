--- conflicted
+++ resolved
@@ -4,7 +4,6 @@
 find_package(ament_cmake REQUIRED)
 
 find_package(Boost REQUIRED)
-<<<<<<< HEAD
 find_package(geometry_msgs REQUIRED)
 find_package(moveit_core REQUIRED)
 find_package(moveit_ros_planning REQUIRED)
@@ -15,52 +14,27 @@
 find_package(tf2_eigen REQUIRED)
 find_package(visualization_msgs REQUIRED)
 
-set(CMAKE_CXX_STANDARD 17)
-set(CMAKE_CXX_STANDARD_REQUIRED ON)
-set(CMAKE_CXX_EXTENSIONS OFF)
-=======
-find_package(catkin REQUIRED COMPONENTS
-	roslint
-	tf2_eigen
-	geometry_msgs
-	moveit_core
-	moveit_ros_planning
-	moveit_ros_planning_interface
-	moveit_task_constructor_msgs
-	roscpp
-	visualization_msgs
-	rviz_marker_tools
-)
+option(MOVEIT_CI_WARNINGS "Enable all warnings used by CI" OFF) # We use our own set of warnings
+# Common cmake code applied to all moveit packages
+find_package(moveit_common REQUIRED)
+moveit_package()
 
-option(MOVEIT_CI_WARNINGS "Enable all warnings used by CI" OFF) # We use our own set of warnings
-moveit_build_options()
-
-catkin_python_setup()
-
-catkin_package(
-	LIBRARIES
-		${PROJECT_NAME}
-		${PROJECT_NAME}_stages
-		${PROJECT_NAME}_stage_plugins
-		moveit_python_tools
-	INCLUDE_DIRS
-		include
-	CATKIN_DEPENDS
-		geometry_msgs
-		moveit_core
-		moveit_task_constructor_msgs
-		rviz_marker_tools
-		visualization_msgs
-	CFG_EXTRAS pybind11.cmake
-)
->>>>>>> 0b132e6f
+# TODO: Port to ROS2
+# catkin_python_setup()
+# catkin_package(
+#   LIBRARIES
+#      moveit_python_tools
+# 	...
+# 	CFG_EXTRAS pybind11.cmake
+# )
 
 add_compile_options(-fvisibility-inlines-hidden)
 
 set(PROJECT_INCLUDE ${CMAKE_CURRENT_SOURCE_DIR}/include/moveit/task_constructor)
 
 add_subdirectory(src)
-add_subdirectory(python)
+# TODO: Port to ROS2
+# add_subdirectory(python)
 add_subdirectory(test)
 
 install(DIRECTORY include/ DESTINATION include
