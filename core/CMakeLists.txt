cmake_minimum_required(VERSION 3.1.3)
project(moveit_task_constructor_core)

find_package(Boost REQUIRED)
find_package(catkin REQUIRED COMPONENTS
<<<<<<< HEAD
	roslint
	eigen_conversions
=======
	tf2_eigen
>>>>>>> b2c990b6
	geometry_msgs
	moveit_core
	moveit_ros_planning
	moveit_ros_planning_interface
	moveit_task_constructor_msgs
	roscpp
	visualization_msgs
	rviz_marker_tools
)

catkin_python_setup()

catkin_package(
	LIBRARIES
		${PROJECT_NAME}
		${PROJECT_NAME}_stages
		${PROJECT_NAME}_stage_plugins
		moveit_python_tools
	INCLUDE_DIRS
		include
	CATKIN_DEPENDS
		geometry_msgs
		moveit_core
		moveit_task_constructor_msgs
		rviz_marker_tools
		visualization_msgs
	CFG_EXTRAS pybind11.cmake
)

set(CMAKE_CXX_STANDARD 14)

add_compile_options(-fvisibility-inlines-hidden)

set(PROJECT_INCLUDE ${CMAKE_CURRENT_SOURCE_DIR}/include/moveit/task_constructor)

add_subdirectory(src)
add_subdirectory(python)
add_subdirectory(test)

install(DIRECTORY include/ DESTINATION ${CATKIN_GLOBAL_INCLUDE_DESTINATION}
	PATTERN "*_p.h" EXCLUDE)
install(FILES
	motion_planning_stages_plugin_description.xml
	DESTINATION ${CATKIN_PACKAGE_SHARE_DESTINATION})<|MERGE_RESOLUTION|>--- conflicted
+++ resolved
@@ -3,12 +3,8 @@
 
 find_package(Boost REQUIRED)
 find_package(catkin REQUIRED COMPONENTS
-<<<<<<< HEAD
 	roslint
-	eigen_conversions
-=======
 	tf2_eigen
->>>>>>> b2c990b6
 	geometry_msgs
 	moveit_core
 	moveit_ros_planning
