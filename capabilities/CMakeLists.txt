--- conflicted
+++ resolved
@@ -1,23 +1,9 @@
 cmake_minimum_required(VERSION 3.5)
 project(moveit_task_constructor_capabilities)
 
-<<<<<<< HEAD
 find_package(ament_cmake REQUIRED)
-=======
+
 find_package(fmt REQUIRED)
-find_package(catkin REQUIRED COMPONENTS
-  actionlib
-  moveit_core
-  moveit_ros_move_group
-  moveit_task_constructor_core
-  moveit_task_constructor_msgs
-  pluginlib
-  std_msgs
-)
-
-moveit_build_options()
->>>>>>> 8d2baf27
-
 find_package(Boost REQUIRED)
 find_package(moveit_common REQUIRED)
 moveit_package()
@@ -33,9 +19,9 @@
 add_library(${PROJECT_NAME} SHARED
    src/execute_task_solution_capability.cpp
 )
-<<<<<<< HEAD
 ament_target_dependencies(${PROJECT_NAME}
                           Boost
+                          fmt
                           rclcpp_action
                           moveit_core
                           moveit_ros_move_group
@@ -43,11 +29,6 @@
                           moveit_task_constructor_core
                           moveit_task_constructor_msgs
 )
-=======
-add_dependencies(${PROJECT_NAME} ${catkin_EXPORTED_TARGETS})
-target_include_directories(${PROJECT_NAME} SYSTEM PUBLIC ${catkin_INCLUDE_DIRS})
-target_link_libraries(${PROJECT_NAME} ${catkin_LIBRARIES} fmt::fmt)
->>>>>>> 8d2baf27
 
 install(TARGETS ${PROJECT_NAME}
   LIBRARY DESTINATION lib
