--- conflicted
+++ resolved
@@ -8,12 +8,13 @@
 moveit_package()
 find_package(moveit_core REQUIRED)
 find_package(moveit_ros_move_group REQUIRED)
+find_package(moveit_ros_planning REQUIRED)
+find_package(moveit_task_constructor_core REQUIRED)
 find_package(moveit_task_constructor_msgs REQUIRED)
 find_package(pluginlib REQUIRED)
 find_package(rclcpp_action REQUIRED)
 find_package(std_msgs REQUIRED)
 
-<<<<<<< HEAD
 add_library(${PROJECT_NAME} SHARED
    src/execute_task_solution_capability.cpp
 )
@@ -22,22 +23,10 @@
                           rclcpp_action
                           moveit_core
                           moveit_ros_move_group
+                          moveit_ros_planning
+                          moveit_task_constructor_core
                           moveit_task_constructor_msgs
 )
-=======
-# Check for availability of moveit::core::MoveItErrorCode::toString
-set(CMAKE_REQUIRED_INCLUDES ${catkin_INCLUDE_DIRS})
-set(CMAKE_REQUIRED_LIBRARIES ${catkin_LIBRARIES})
-set(CMAKE_REQUIRED_FLAGS -Wno-error)
-include(CheckCXXSymbolExists)
-
-add_library(${PROJECT_NAME}
-   src/execute_task_solution_capability.cpp
-)
-add_dependencies(${PROJECT_NAME} ${catkin_EXPORTED_TARGETS})
-target_include_directories(${PROJECT_NAME} SYSTEM PUBLIC ${catkin_INCLUDE_DIRS})
-target_link_libraries(${PROJECT_NAME} ${catkin_LIBRARIES})
->>>>>>> a0c00646
 
 install(TARGETS ${PROJECT_NAME}
   LIBRARY DESTINATION lib
@@ -46,6 +35,8 @@
 pluginlib_export_plugin_description_file(moveit_ros_move_group capabilities_plugin_description.xml)
 ament_export_dependencies(moveit_core)
 ament_export_dependencies(moveit_ros_move_group)
+ament_export_dependencies(moveit_ros_planning)
+ament_export_dependencies(moveit_task_constructor_core)
 ament_export_dependencies(moveit_task_constructor_msgs)
 ament_export_dependencies(pluginlib)
 ament_export_dependencies(rclcpp_action)
