--- conflicted
+++ resolved
@@ -95,13 +95,6 @@
 	    ActionServerType::CancelCallback(
 	        std::bind(&ExecuteTaskSolutionCapability::preemptCallback, this, std::placeholders::_1)),
 	    ActionServerType::AcceptedCallback(
-<<<<<<< HEAD
-	        std::bind(&ExecuteTaskSolutionCapability::goalCallback, this, std::placeholders::_1)));
-}
-
-void ExecuteTaskSolutionCapability::goalCallback(
-    const std::shared_ptr<rclcpp_action::ServerGoalHandle<ExecuteTaskSolutionAction>> goal_handle) {
-=======
 	        [this](const std::shared_ptr<rclcpp_action::ServerGoalHandle<ExecuteTaskSolutionAction>>& goal_handle) {
 		        last_goal_future_ =
 		            std::async(std::launch::async, &ExecuteTaskSolutionCapability::execCallback, this, goal_handle);
@@ -110,7 +103,6 @@
 
 void ExecuteTaskSolutionCapability::execCallback(
     const std::shared_ptr<rclcpp_action::ServerGoalHandle<ExecuteTaskSolutionAction>>& goal_handle) {
->>>>>>> f79c6c53
 	auto result = std::make_shared<moveit_task_constructor_msgs::action::ExecuteTaskSolution::Result>();
 
 	const auto& goal = goal_handle->get_goal();
@@ -137,11 +129,7 @@
 }
 
 rclcpp_action::CancelResponse ExecuteTaskSolutionCapability::preemptCallback(
-<<<<<<< HEAD
-    const std::shared_ptr<rclcpp_action::ServerGoalHandle<ExecuteTaskSolutionAction>> /*goal_handle*/) {
-=======
     const std::shared_ptr<rclcpp_action::ServerGoalHandle<ExecuteTaskSolutionAction>>& /*goal_handle*/) {
->>>>>>> f79c6c53
 	if (context_->plan_execution_)
 		context_->plan_execution_->stop();
 	return rclcpp_action::CancelResponse::ACCEPT;
@@ -196,13 +184,6 @@
 		exec_traj.controller_name = sub_traj.execution_info.controller_names;
 
 		/* TODO add action feedback and markers */
-<<<<<<< HEAD
-		exec_traj.effect_on_success_ = [this, sub_traj,
-		                                description](const plan_execution::ExecutableMotionPlan* /*plan*/) {
-			if (!moveit::core::isEmpty(sub_traj.scene_diff)) {
-				RCLCPP_DEBUG_STREAM(LOGGER, "apply effect of " << description);
-				return context_->planning_scene_monitor_->newPlanningSceneMessage(sub_traj.scene_diff);
-=======
 		exec_traj.effect_on_success = [this,
 		                               &scene_diff = const_cast<::moveit_msgs::msg::PlanningScene&>(sub_traj.scene_diff),
 		                               description](const plan_execution::ExecutableMotionPlan* /*plan*/) {
@@ -212,7 +193,6 @@
 			if (!moveit::core::isEmpty(scene_diff)) {
 				RCLCPP_DEBUG_STREAM(LOGGER, "apply effect of " << description);
 				return context_->planning_scene_monitor_->newPlanningSceneMessage(scene_diff);
->>>>>>> f79c6c53
 			}
 			return true;
 		};
