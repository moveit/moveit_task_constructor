--- conflicted
+++ resolved
@@ -88,7 +88,6 @@
 
 void ExecuteTaskSolutionCapability::initialize() {
 	// configure the action server
-<<<<<<< HEAD
 	as_ = rclcpp_action::create_server<moveit_task_constructor_msgs::action::ExecuteTaskSolution>(
 	    context_->moveit_cpp_->getNode(), "execute_task_solution",
 	    ActionServerType::GoalCallback(std::bind(&ExecuteTaskSolutionCapability::handleNewGoal, this,
@@ -105,18 +104,6 @@
 void ExecuteTaskSolutionCapability::execCallback(
     const std::shared_ptr<rclcpp_action::ServerGoalHandle<ExecuteTaskSolutionAction>>& goal_handle) {
 	auto result = std::make_shared<moveit_task_constructor_msgs::action::ExecuteTaskSolution::Result>();
-=======
-	as_.reset(new actionlib::SimpleActionServer<moveit_task_constructor_msgs::ExecuteTaskSolutionAction>(
-	    root_node_handle_, "execute_task_solution",
-	    std::bind(&ExecuteTaskSolutionCapability::execCallback, this, std::placeholders::_1), false));
-	as_->registerPreemptCallback(std::bind(&ExecuteTaskSolutionCapability::preemptCallback, this));
-	as_->start();
-}
-
-void ExecuteTaskSolutionCapability::execCallback(
-    const moveit_task_constructor_msgs::ExecuteTaskSolutionGoalConstPtr& goal) {
-	moveit_task_constructor_msgs::ExecuteTaskSolutionResult result;
->>>>>>> 55c4b52b
 
 	const auto& goal = goal_handle->get_goal();
 	if (!context_->plan_execution_) {
@@ -184,32 +171,19 @@
 				RCLCPP_DEBUG(LOGGER, "Using JointModelGroup '%s' for execution", group->getName().c_str());
 			}
 		}
-<<<<<<< HEAD
 		exec_traj.trajectory = std::make_shared<robot_trajectory::RobotTrajectory>(model, group);
 		exec_traj.trajectory->setRobotTrajectoryMsg(state, sub_traj.trajectory);
 
 		/* TODO add action feedback and markers */
-		exec_traj.effect_on_success = [this, sub_traj,
+		exec_traj.effect_on_success = [this,
+		                               &scene_diff = const_cast<::moveit_msgs::msg::PlanningScene&>(sub_traj.scene_diff),
 		                               description](const plan_execution::ExecutableMotionPlan* /*plan*/) {
-			if (!moveit::core::isEmpty(sub_traj.scene_diff)) {
+			scene_diff.robot_state.joint_state = sensor_msgs::msg::JointState();
+			scene_diff.robot_state.multi_dof_joint_state = sensor_msgs::msg::MultiDOFJointState();
+
+			if (!moveit::core::isEmpty(scene_diff)) {
 				RCLCPP_DEBUG_STREAM(LOGGER, "apply effect of " << description);
-				return context_->planning_scene_monitor_->newPlanningSceneMessage(sub_traj.scene_diff);
-=======
-		exec_traj.trajectory_ = std::make_shared<robot_trajectory::RobotTrajectory>(model, group);
-		exec_traj.trajectory_->setRobotTrajectoryMsg(state, sub_traj.trajectory);
-		exec_traj.controller_names_ = sub_traj.execution_info.controller_names;
-
-		/* TODO add action feedback and markers */
-		exec_traj.effect_on_success_ = [this,
-		                                &scene_diff = const_cast<::moveit_msgs::PlanningScene&>(sub_traj.scene_diff),
-		                                description](const plan_execution::ExecutableMotionPlan* /*plan*/) {
-			scene_diff.robot_state.joint_state = sensor_msgs::JointState();
-			scene_diff.robot_state.multi_dof_joint_state = sensor_msgs::MultiDOFJointState();
-
-			if (!moveit::core::isEmpty(scene_diff)) {
-				ROS_DEBUG_STREAM_NAMED("ExecuteTaskSolution", "apply effect of " << description);
 				return context_->planning_scene_monitor_->newPlanningSceneMessage(scene_diff);
->>>>>>> 55c4b52b
 			}
 			return true;
 		};
