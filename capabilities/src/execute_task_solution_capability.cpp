/*********************************************************************
 * Software License Agreement (BSD License)
 *
 *  Copyright (c) 2016, Kentaro Wada.
 *  All rights reserved.
 *
 *  Redistribution and use in source and binary forms, with or without
 *  modification, are permitted provided that the following conditions
 *  are met:
 *
 *   * Redistributions of source code must retain the above copyright
 *     notice, this list of conditions and the following disclaimer.
 *   * Redistributions in binary form must reproduce the above
 *     copyright notice, this list of conditions and the following
 *     disclaimer in the documentation and/or other materials provided
 *     with the distribution.
 *   * Neither the name of Willow Garage nor the names of its
 *     contributors may be used to endorse or promote products derived
 *     from this software without specific prior written permission.
 *
 *  THIS SOFTWARE IS PROVIDED BY THE COPYRIGHT HOLDERS AND CONTRIBUTORS
 *  "AS IS" AND ANY EXPRESS OR IMPLIED WARRANTIES, INCLUDING, BUT NOT
 *  LIMITED TO, THE IMPLIED WARRANTIES OF MERCHANTABILITY AND FITNESS
 *  FOR A PARTICULAR PURPOSE ARE DISCLAIMED. IN NO EVENT SHALL THE
 *  COPYRIGHT OWNER OR CONTRIBUTORS BE LIABLE FOR ANY DIRECT, INDIRECT,
 *  INCIDENTAL, SPECIAL, EXEMPLARY, OR CONSEQUENTIAL DAMAGES (INCLUDING,
 *  BUT NOT LIMITED TO, PROCUREMENT OF SUBSTITUTE GOODS OR SERVICES;
 *  LOSS OF USE, DATA, OR PROFITS; OR BUSINESS INTERRUPTION) HOWEVER
 *  CAUSED AND ON ANY THEORY OF LIABILITY, WHETHER IN CONTRACT, STRICT
 *  LIABILITY, OR TORT (INCLUDING NEGLIGENCE OR OTHERWISE) ARISING IN
 *  ANY WAY OUT OF THE USE OF THIS SOFTWARE, EVEN IF ADVISED OF THE
 *  POSSIBILITY OF SUCH DAMAGE.
 *********************************************************************/

/* Author: Michael 'v4hn' Goerner */

#include "execute_task_solution_capability.h"

#include <moveit/moveit_cpp/moveit_cpp.h>
#include <moveit/plan_execution/plan_execution.h>
#include <moveit/trajectory_processing/trajectory_tools.h>
#include <moveit/kinematic_constraints/utils.h>
#include <moveit/move_group/capability_names.h>
#include <moveit/robot_state/conversions.h>
#include <moveit/utils/message_checks.h>
<<<<<<< HEAD
#include <moveit/moveit_cpp/moveit_cpp.h>

#include <boost/algorithm/string/join.hpp>
=======
#include <moveit/utils/moveit_error_code.h>
#include <fmt/format.h>
>>>>>>> 8d2baf27

namespace {

// TODO: move to moveit::core::RobotModel
const moveit::core::JointModelGroup* findJointModelGroup(const moveit::core::RobotModel& model,
                                                         const std::vector<std::string>& joints) {
	std::set<std::string> joint_set(joints.begin(), joints.end());

	const std::vector<const moveit::core::JointModelGroup*>& jmgs = model.getJointModelGroups();

	for (const moveit::core::JointModelGroup* jmg : jmgs) {
		const std::vector<std::string>& jmg_joints = jmg->getJointModelNames();
		std::set<std::string> jmg_joint_set(jmg_joints.begin(), jmg_joints.end());

		// return group if sets agree on all active joints
		if (std::includes(jmg_joint_set.begin(), jmg_joint_set.end(), joint_set.begin(), joint_set.end())) {
			std::set<std::string> difference;
			std::set_difference(jmg_joint_set.begin(), jmg_joint_set.end(), joint_set.begin(), joint_set.end(),
			                    std::inserter(difference, difference.begin()));
			unsigned int acceptable = 0;
			for (const std::string& diff_joint : difference) {
				const moveit::core::JointModel* diff_jm = model.getJointModel(diff_joint);
				if (diff_jm->isPassive() || diff_jm->getMimic() || diff_jm->getType() == moveit::core::JointModel::FIXED)
					++acceptable;
			}
			if (difference.size() == acceptable)
				return jmg;
		}
	}

	return nullptr;
}
}  // namespace

static const rclcpp::Logger LOGGER = rclcpp::get_logger("moveit_task_constructor_visualization.execute_task_solution");

namespace move_group {

ExecuteTaskSolutionCapability::ExecuteTaskSolutionCapability() : MoveGroupCapability("ExecuteTaskSolution") {}

void ExecuteTaskSolutionCapability::initialize() {
	// configure the action server
	as_ = rclcpp_action::create_server<moveit_task_constructor_msgs::action::ExecuteTaskSolution>(
	    context_->moveit_cpp_->getNode(), "execute_task_solution",
	    ActionServerType::GoalCallback(std::bind(&ExecuteTaskSolutionCapability::handleNewGoal, this,
	                                             std::placeholders::_1, std::placeholders::_2)),
	    ActionServerType::CancelCallback(
	        std::bind(&ExecuteTaskSolutionCapability::preemptCallback, this, std::placeholders::_1)),
	    ActionServerType::AcceptedCallback(
	        [this](const std::shared_ptr<rclcpp_action::ServerGoalHandle<ExecuteTaskSolutionAction>>& goal_handle) {
		        last_goal_future_ =
		            std::async(std::launch::async, &ExecuteTaskSolutionCapability::execCallback, this, goal_handle);
	        }));
}

void ExecuteTaskSolutionCapability::execCallback(
    const std::shared_ptr<rclcpp_action::ServerGoalHandle<ExecuteTaskSolutionAction>>& goal_handle) {
	auto result = std::make_shared<moveit_task_constructor_msgs::action::ExecuteTaskSolution::Result>();

	const auto& goal = goal_handle->get_goal();
	if (!context_->plan_execution_) {
		result->error_code.val = moveit_msgs::msg::MoveItErrorCodes::CONTROL_FAILED;
		goal_handle->abort(result);
		return;
	}

	plan_execution::ExecutableMotionPlan plan;
	if (!constructMotionPlan(goal->solution, plan))
		result->error_code.val = moveit_msgs::msg::MoveItErrorCodes::INVALID_MOTION_PLAN;
	else {
		RCLCPP_INFO(LOGGER, "Executing TaskSolution");
		result->error_code = context_->plan_execution_->executeAndMonitor(plan);
	}

	if (result->error_code.val == moveit_msgs::msg::MoveItErrorCodes::SUCCESS)
		goal_handle->succeed(result);
	else if (result->error_code.val == moveit_msgs::msg::MoveItErrorCodes::PREEMPTED && goal_handle->is_canceling())
		goal_handle->canceled(result);
	else
		goal_handle->abort(result);
}

rclcpp_action::CancelResponse ExecuteTaskSolutionCapability::preemptCallback(
    const std::shared_ptr<rclcpp_action::ServerGoalHandle<ExecuteTaskSolutionAction>>& /*goal_handle*/) {
	if (context_->plan_execution_)
		context_->plan_execution_->stop();
	return rclcpp_action::CancelResponse::ACCEPT;
}

bool ExecuteTaskSolutionCapability::constructMotionPlan(const moveit_task_constructor_msgs::msg::Solution& solution,
                                                        plan_execution::ExecutableMotionPlan& plan) {
	moveit::core::RobotModelConstPtr model = context_->planning_scene_monitor_->getRobotModel();

	moveit::core::RobotState state(model);
	{
		planning_scene_monitor::LockedPlanningSceneRO scene(context_->planning_scene_monitor_);
		state = scene->getCurrentState();
	}

	plan.plan_components.reserve(solution.sub_trajectory.size());
	for (size_t i = 0; i < solution.sub_trajectory.size(); ++i) {
		const moveit_task_constructor_msgs::msg::SubTrajectory& sub_traj = solution.sub_trajectory[i];

		plan.plan_components.emplace_back();
		plan_execution::ExecutableTrajectory& exec_traj = plan.plan_components.back();

		// define individual variable for use in closure below
		const std::string description = std::to_string(i + 1) + "/" + std::to_string(solution.sub_trajectory.size());
		exec_traj.description = description;

		const moveit::core::JointModelGroup* group = nullptr;
		{
			std::vector<std::string> joint_names(sub_traj.trajectory.joint_trajectory.joint_names);
			joint_names.insert(joint_names.end(), sub_traj.trajectory.multi_dof_joint_trajectory.joint_names.begin(),
			                   sub_traj.trajectory.multi_dof_joint_trajectory.joint_names.end());
			if (!joint_names.empty()) {
				group = findJointModelGroup(*model, joint_names);
				if (!group) {
<<<<<<< HEAD
					RCLCPP_ERROR_STREAM(LOGGER, "Could not find JointModelGroup that actuates {"
					                                << boost::algorithm::join(joint_names, ", ") << "}");
=======
					ROS_ERROR_STREAM_NAMED(
					    "ExecuteTaskSolution",
					    fmt::format("Could not find JointModelGroup that actuates {{{}}}", fmt::join(joint_names, ", ")));
>>>>>>> 8d2baf27
					return false;
				}
				RCLCPP_DEBUG(LOGGER, "Using JointModelGroup '%s' for execution", group->getName().c_str());
			}
		}
		exec_traj.trajectory = std::make_shared<robot_trajectory::RobotTrajectory>(model, group);
		exec_traj.trajectory->setRobotTrajectoryMsg(state, sub_traj.trajectory);

		// Check that sub trajectories that contain a valid trajectory have controllers configured.
		if (!sub_traj.trajectory.joint_trajectory.points.empty() && sub_traj.execution_info.controller_names.empty()) {
			RCLCPP_WARN(LOGGER,
			            "The trajectory of stage '%i' from task '%s' does not have any controllers specified for "
			            "trajectory execution. This might lead to unexpected controller selection.",
			            sub_traj.info.stage_id, solution.task_id.c_str());
		}
		exec_traj.controller_name = sub_traj.execution_info.controller_names;

		/* TODO add action feedback and markers */
		exec_traj.effect_on_success = [this,
		                               &scene_diff = const_cast<::moveit_msgs::msg::PlanningScene&>(sub_traj.scene_diff),
		                               description](const plan_execution::ExecutableMotionPlan* /*plan*/) {
			scene_diff.robot_state.joint_state = sensor_msgs::msg::JointState();
			scene_diff.robot_state.multi_dof_joint_state = sensor_msgs::msg::MultiDOFJointState();

			if (!moveit::core::isEmpty(scene_diff)) {
				RCLCPP_DEBUG_STREAM(LOGGER, "apply effect of " << description);
				return context_->planning_scene_monitor_->newPlanningSceneMessage(scene_diff);
			}
			return true;
		};

		if (!moveit::core::isEmpty(sub_traj.scene_diff.robot_state) &&
		    !moveit::core::robotStateMsgToRobotState(sub_traj.scene_diff.robot_state, state, true)) {
			RCLCPP_ERROR_STREAM(LOGGER, "invalid intermediate robot state in scene diff of SubTrajectory " << description);
			return false;
		}
	}

	return true;
}

}  // namespace move_group

#include <pluginlib/class_list_macros.hpp>
PLUGINLIB_EXPORT_CLASS(move_group::ExecuteTaskSolutionCapability, move_group::MoveGroupCapability)<|MERGE_RESOLUTION|>--- conflicted
+++ resolved
@@ -43,14 +43,7 @@
 #include <moveit/move_group/capability_names.h>
 #include <moveit/robot_state/conversions.h>
 #include <moveit/utils/message_checks.h>
-<<<<<<< HEAD
-#include <moveit/moveit_cpp/moveit_cpp.h>
-
-#include <boost/algorithm/string/join.hpp>
-=======
-#include <moveit/utils/moveit_error_code.h>
 #include <fmt/format.h>
->>>>>>> 8d2baf27
 
 namespace {
 
@@ -169,14 +162,8 @@
 			if (!joint_names.empty()) {
 				group = findJointModelGroup(*model, joint_names);
 				if (!group) {
-<<<<<<< HEAD
-					RCLCPP_ERROR_STREAM(LOGGER, "Could not find JointModelGroup that actuates {"
-					                                << boost::algorithm::join(joint_names, ", ") << "}");
-=======
-					ROS_ERROR_STREAM_NAMED(
-					    "ExecuteTaskSolution",
-					    fmt::format("Could not find JointModelGroup that actuates {{{}}}", fmt::join(joint_names, ", ")));
->>>>>>> 8d2baf27
+					RCLCPP_ERROR_STREAM(LOGGER, fmt::format("Could not find JointModelGroup that actuates {{{}}}",
+					                                        fmt::join(joint_names, ", ")));
 					return false;
 				}
 				RCLCPP_DEBUG(LOGGER, "Using JointModelGroup '%s' for execution", group->getName().c_str());
