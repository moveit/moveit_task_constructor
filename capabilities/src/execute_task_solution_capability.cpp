/*********************************************************************
 * Software License Agreement (BSD License)
 *
 *  Copyright (c) 2016, Kentaro Wada.
 *  All rights reserved.
 *
 *  Redistribution and use in source and binary forms, with or without
 *  modification, are permitted provided that the following conditions
 *  are met:
 *
 *   * Redistributions of source code must retain the above copyright
 *     notice, this list of conditions and the following disclaimer.
 *   * Redistributions in binary form must reproduce the above
 *     copyright notice, this list of conditions and the following
 *     disclaimer in the documentation and/or other materials provided
 *     with the distribution.
 *   * Neither the name of Willow Garage nor the names of its
 *     contributors may be used to endorse or promote products derived
 *     from this software without specific prior written permission.
 *
 *  THIS SOFTWARE IS PROVIDED BY THE COPYRIGHT HOLDERS AND CONTRIBUTORS
 *  "AS IS" AND ANY EXPRESS OR IMPLIED WARRANTIES, INCLUDING, BUT NOT
 *  LIMITED TO, THE IMPLIED WARRANTIES OF MERCHANTABILITY AND FITNESS
 *  FOR A PARTICULAR PURPOSE ARE DISCLAIMED. IN NO EVENT SHALL THE
 *  COPYRIGHT OWNER OR CONTRIBUTORS BE LIABLE FOR ANY DIRECT, INDIRECT,
 *  INCIDENTAL, SPECIAL, EXEMPLARY, OR CONSEQUENTIAL DAMAGES (INCLUDING,
 *  BUT NOT LIMITED TO, PROCUREMENT OF SUBSTITUTE GOODS OR SERVICES;
 *  LOSS OF USE, DATA, OR PROFITS; OR BUSINESS INTERRUPTION) HOWEVER
 *  CAUSED AND ON ANY THEORY OF LIABILITY, WHETHER IN CONTRACT, STRICT
 *  LIABILITY, OR TORT (INCLUDING NEGLIGENCE OR OTHERWISE) ARISING IN
 *  ANY WAY OUT OF THE USE OF THIS SOFTWARE, EVEN IF ADVISED OF THE
 *  POSSIBILITY OF SUCH DAMAGE.
 *********************************************************************/

/* Author: Michael 'v4hn' Goerner */

#include "execute_task_solution_capability.h"

#include <moveit/moveit_cpp/moveit_cpp.hpp>
#include <moveit/plan_execution/plan_execution.hpp>
#include <moveit/trajectory_processing/trajectory_tools.hpp>
#include <moveit/kinematic_constraints/utils.hpp>
#include <moveit/move_group/capability_names.hpp>
#include <moveit/robot_state/conversions.hpp>
#include <moveit/utils/message_checks.hpp>
#include <fmt/format.h>

namespace {

// TODO: move to moveit::core::RobotModel
const moveit::core::JointModelGroup* findJointModelGroup(const moveit::core::RobotModel& model,
                                                         const std::vector<std::string>& joints) {
	std::set<std::string> joint_set(joints.begin(), joints.end());

	const std::vector<const moveit::core::JointModelGroup*>& jmgs = model.getJointModelGroups();

	for (const moveit::core::JointModelGroup* jmg : jmgs) {
		const std::vector<std::string>& jmg_joints = jmg->getJointModelNames();
		std::set<std::string> jmg_joint_set(jmg_joints.begin(), jmg_joints.end());

		// return group if sets agree on all active joints
		if (std::includes(jmg_joint_set.begin(), jmg_joint_set.end(), joint_set.begin(), joint_set.end())) {
			std::set<std::string> difference;
			std::set_difference(jmg_joint_set.begin(), jmg_joint_set.end(), joint_set.begin(), joint_set.end(),
			                    std::inserter(difference, difference.begin()));
			unsigned int acceptable = 0;
			for (const std::string& diff_joint : difference) {
				const moveit::core::JointModel* diff_jm = model.getJointModel(diff_joint);
				if (diff_jm->isPassive() || diff_jm->getMimic() || diff_jm->getType() == moveit::core::JointModel::FIXED)
					++acceptable;
			}
			if (difference.size() == acceptable)
				return jmg;
		}
	}

	return nullptr;
}
}  // namespace

static const rclcpp::Logger LOGGER = rclcpp::get_logger("moveit_task_constructor_visualization.execute_task_solution");

namespace move_group {

ExecuteTaskSolutionCapability::ExecuteTaskSolutionCapability() : MoveGroupCapability("ExecuteTaskSolution") {}

void ExecuteTaskSolutionCapability::initialize() {
	// configure the action server
	as_ = rclcpp_action::create_server<moveit_task_constructor_msgs::action::ExecuteTaskSolution>(
	    context_->moveit_cpp_->getNode(), "execute_task_solution",
	    ActionServerType::GoalCallback(std::bind(&ExecuteTaskSolutionCapability::handleNewGoal, this,
	                                             std::placeholders::_1, std::placeholders::_2)),
	    ActionServerType::CancelCallback(
	        std::bind(&ExecuteTaskSolutionCapability::preemptCallback, this, std::placeholders::_1)),
	    ActionServerType::AcceptedCallback(
	        [this](const std::shared_ptr<rclcpp_action::ServerGoalHandle<ExecuteTaskSolutionAction>>& goal_handle) {
		        last_goal_future_ =
		            std::async(std::launch::async, &ExecuteTaskSolutionCapability::execCallback, this, goal_handle);
	        }));
}

void ExecuteTaskSolutionCapability::execCallback(
    const std::shared_ptr<rclcpp_action::ServerGoalHandle<ExecuteTaskSolutionAction>>& goal_handle) {
	auto result = std::make_shared<moveit_task_constructor_msgs::action::ExecuteTaskSolution::Result>();

	const auto& goal = goal_handle->get_goal();
	if (!context_->plan_execution_) {
		result->error_code.val = moveit_msgs::msg::MoveItErrorCodes::CONTROL_FAILED;
		goal_handle->abort(result);
		return;
	}

	plan_execution::ExecutableMotionPlan plan;
	if (!constructMotionPlan(goal->solution, plan))
		result->error_code.val = moveit_msgs::msg::MoveItErrorCodes::INVALID_MOTION_PLAN;
	else {
		RCLCPP_INFO(LOGGER, "Executing TaskSolution");
		result->error_code = context_->plan_execution_->executeAndMonitor(plan);
	}

	if (result->error_code.val == moveit_msgs::msg::MoveItErrorCodes::SUCCESS)
		goal_handle->succeed(result);
	else if (result->error_code.val == moveit_msgs::msg::MoveItErrorCodes::PREEMPTED && goal_handle->is_canceling())
		goal_handle->canceled(result);
	else
		goal_handle->abort(result);
}

rclcpp_action::CancelResponse ExecuteTaskSolutionCapability::preemptCallback(
    const std::shared_ptr<rclcpp_action::ServerGoalHandle<ExecuteTaskSolutionAction>>& /*goal_handle*/) {
	if (context_->plan_execution_)
		context_->plan_execution_->stop();
	return rclcpp_action::CancelResponse::ACCEPT;
}

bool ExecuteTaskSolutionCapability::constructMotionPlan(const moveit_task_constructor_msgs::msg::Solution& solution,
                                                        plan_execution::ExecutableMotionPlan& plan) {
	moveit::core::RobotModelConstPtr model = context_->planning_scene_monitor_->getRobotModel();

	moveit::core::RobotState state(model);
	{
		planning_scene_monitor::LockedPlanningSceneRO scene(context_->planning_scene_monitor_);
		state = scene->getCurrentState();
	}

	plan.plan_components.reserve(solution.sub_trajectory.size());
	for (size_t i = 0; i < solution.sub_trajectory.size(); ++i) {
		const moveit_task_constructor_msgs::msg::SubTrajectory& sub_traj = solution.sub_trajectory[i];

		plan.plan_components.emplace_back();
		plan_execution::ExecutableTrajectory& exec_traj = plan.plan_components.back();

		// define individual variable for use in closure below
		const std::string description = std::to_string(i + 1) + "/" + std::to_string(solution.sub_trajectory.size());
		exec_traj.description = description;

		const moveit::core::JointModelGroup* group = nullptr;
		{
			std::vector<std::string> joint_names(sub_traj.trajectory.joint_trajectory.joint_names);
			joint_names.insert(joint_names.end(), sub_traj.trajectory.multi_dof_joint_trajectory.joint_names.begin(),
			                   sub_traj.trajectory.multi_dof_joint_trajectory.joint_names.end());
			if (!joint_names.empty()) {
				group = findJointModelGroup(*model, joint_names);
				if (!group) {
					RCLCPP_ERROR_STREAM(LOGGER, fmt::format("Could not find JointModelGroup that actuates {{{}}}",
					                                        fmt::join(joint_names, ", ")));
					return false;
				}
				RCLCPP_DEBUG(LOGGER, "Using JointModelGroup '%s' for execution", group->getName().c_str());
			}
		}
		exec_traj.trajectory = std::make_shared<robot_trajectory::RobotTrajectory>(model, group);
		exec_traj.trajectory->setRobotTrajectoryMsg(state, sub_traj.trajectory);

		// Check that sub trajectories that contain a valid trajectory have controllers configured.
		if (!sub_traj.trajectory.joint_trajectory.points.empty() && sub_traj.execution_info.controller_names.empty()) {
			RCLCPP_WARN(LOGGER,
			            "The trajectory of stage '%i' from task '%s' does not have any controllers specified for "
			            "trajectory execution. This might lead to unexpected controller selection.",
			            sub_traj.info.stage_id, solution.task_id.c_str());
		}
		exec_traj.controller_name = sub_traj.execution_info.controller_names;

<<<<<<< HEAD
		/* TODO add action feedback and markers */
		exec_traj.effect_on_success = [this,
		                               &scene_diff = const_cast<::moveit_msgs::msg::PlanningScene&>(sub_traj.scene_diff),
		                               description](const plan_execution::ExecutableMotionPlan* /*plan*/) {
			// Never modify joint state directly (only via robot trajectories)
			scene_diff.robot_state.joint_state = sensor_msgs::msg::JointState();
			scene_diff.robot_state.multi_dof_joint_state = sensor_msgs::msg::MultiDOFJointState();
			scene_diff.robot_state.is_diff = true;  // silent empty JointState msg error

			if (!moveit::core::isEmpty(scene_diff)) {
				RCLCPP_DEBUG_STREAM(LOGGER, "apply effect of " << description);
				return context_->planning_scene_monitor_->newPlanningSceneMessage(scene_diff);
			}
			return true;
		};
=======
		exec_traj.effect_on_success_ =
		    [this, &scene_diff = const_cast<::moveit_msgs::PlanningScene&>(sub_traj.scene_diff), description, i,
		     no = solution.sub_trajectory.size()](const plan_execution::ExecutableMotionPlan* /*plan*/) {
			    // publish feedback
			    moveit_task_constructor_msgs::ExecuteTaskSolutionFeedback feedback;
			    feedback.sub_id = i;
			    feedback.sub_no = no;
			    as_->publishFeedback(feedback);

			    // Never modify joint state directly (only via robot trajectories)
			    scene_diff.robot_state.joint_state = sensor_msgs::JointState();
			    scene_diff.robot_state.multi_dof_joint_state = sensor_msgs::MultiDOFJointState();
			    scene_diff.robot_state.is_diff = true;  // silent empty JointState msg error

			    if (!moveit::core::isEmpty(scene_diff)) {
				    ROS_DEBUG_STREAM_NAMED("ExecuteTaskSolution", "apply effect of " << description);
				    return context_->planning_scene_monitor_->newPlanningSceneMessage(scene_diff);
			    }
			    return true;
		    };
>>>>>>> bad8e132

		if (!moveit::core::isEmpty(sub_traj.scene_diff.robot_state) &&
		    !moveit::core::robotStateMsgToRobotState(sub_traj.scene_diff.robot_state, state, true)) {
			RCLCPP_ERROR_STREAM(LOGGER, "invalid intermediate robot state in scene diff of SubTrajectory " << description);
			return false;
		}
	}

	return true;
}

}  // namespace move_group

#include <pluginlib/class_list_macros.hpp>
PLUGINLIB_EXPORT_CLASS(move_group::ExecuteTaskSolutionCapability, move_group::MoveGroupCapability)<|MERGE_RESOLUTION|>--- conflicted
+++ resolved
@@ -111,7 +111,7 @@
 	}
 
 	plan_execution::ExecutableMotionPlan plan;
-	if (!constructMotionPlan(goal->solution, plan))
+	if (!constructMotionPlan(goal->solution, plan, goal_handle))
 		result->error_code.val = moveit_msgs::msg::MoveItErrorCodes::INVALID_MOTION_PLAN;
 	else {
 		RCLCPP_INFO(LOGGER, "Executing TaskSolution");
@@ -133,8 +133,9 @@
 	return rclcpp_action::CancelResponse::ACCEPT;
 }
 
-bool ExecuteTaskSolutionCapability::constructMotionPlan(const moveit_task_constructor_msgs::msg::Solution& solution,
-                                                        plan_execution::ExecutableMotionPlan& plan) {
+bool ExecuteTaskSolutionCapability::constructMotionPlan(
+    const moveit_task_constructor_msgs::msg::Solution& solution, plan_execution::ExecutableMotionPlan& plan,
+    const std::shared_ptr<rclcpp_action::ServerGoalHandle<ExecuteTaskSolutionAction>>& goal_handle) {
 	moveit::core::RobotModelConstPtr model = context_->planning_scene_monitor_->getRobotModel();
 
 	moveit::core::RobotState state(model);
@@ -181,44 +182,27 @@
 		}
 		exec_traj.controller_name = sub_traj.execution_info.controller_names;
 
-<<<<<<< HEAD
 		/* TODO add action feedback and markers */
-		exec_traj.effect_on_success = [this,
-		                               &scene_diff = const_cast<::moveit_msgs::msg::PlanningScene&>(sub_traj.scene_diff),
-		                               description](const plan_execution::ExecutableMotionPlan* /*plan*/) {
-			// Never modify joint state directly (only via robot trajectories)
-			scene_diff.robot_state.joint_state = sensor_msgs::msg::JointState();
-			scene_diff.robot_state.multi_dof_joint_state = sensor_msgs::msg::MultiDOFJointState();
-			scene_diff.robot_state.is_diff = true;  // silent empty JointState msg error
-
-			if (!moveit::core::isEmpty(scene_diff)) {
-				RCLCPP_DEBUG_STREAM(LOGGER, "apply effect of " << description);
-				return context_->planning_scene_monitor_->newPlanningSceneMessage(scene_diff);
-			}
-			return true;
-		};
-=======
-		exec_traj.effect_on_success_ =
-		    [this, &scene_diff = const_cast<::moveit_msgs::PlanningScene&>(sub_traj.scene_diff), description, i,
-		     no = solution.sub_trajectory.size()](const plan_execution::ExecutableMotionPlan* /*plan*/) {
+		exec_traj.effect_on_success =
+		    [this, &scene_diff = const_cast<::moveit_msgs::msg::PlanningScene&>(sub_traj.scene_diff), description,
+		     goal_handle, i, no = solution.sub_trajectory.size()](const plan_execution::ExecutableMotionPlan* /*plan*/) {
 			    // publish feedback
-			    moveit_task_constructor_msgs::ExecuteTaskSolutionFeedback feedback;
-			    feedback.sub_id = i;
-			    feedback.sub_no = no;
-			    as_->publishFeedback(feedback);
+			    auto feedback = std::make_shared<moveit_task_constructor_msgs::action::ExecuteTaskSolution::Feedback>();
+			    feedback->sub_id = i;
+			    feedback->sub_no = no;
+			    goal_handle->publish_feedback(feedback);
 
 			    // Never modify joint state directly (only via robot trajectories)
-			    scene_diff.robot_state.joint_state = sensor_msgs::JointState();
-			    scene_diff.robot_state.multi_dof_joint_state = sensor_msgs::MultiDOFJointState();
+			    scene_diff.robot_state.joint_state = sensor_msgs::msg::JointState();
+			    scene_diff.robot_state.multi_dof_joint_state = sensor_msgs::msg::MultiDOFJointState();
 			    scene_diff.robot_state.is_diff = true;  // silent empty JointState msg error
 
 			    if (!moveit::core::isEmpty(scene_diff)) {
-				    ROS_DEBUG_STREAM_NAMED("ExecuteTaskSolution", "apply effect of " << description);
+				    RCLCPP_DEBUG_STREAM(LOGGER, "apply effect of " << description);
 				    return context_->planning_scene_monitor_->newPlanningSceneMessage(scene_diff);
 			    }
 			    return true;
 		    };
->>>>>>> bad8e132
 
 		if (!moveit::core::isEmpty(sub_traj.scene_diff.robot_state) &&
 		    !moveit::core::robotStateMsgToRobotState(sub_traj.scene_diff.robot_state, state, true)) {
