--- conflicted
+++ resolved
@@ -26,12 +26,8 @@
 
 	// setup Task
 	Task t;
-<<<<<<< HEAD
+	t.setName("fallback strategies in MoveTo");
 	t.loadRobotModel(node);
-=======
-	t.setName("fallback strategies in MoveTo");
-	t.loadRobotModel();
->>>>>>> 55c4b52b
 	const moveit::core::RobotModelConstPtr robot{ t.getRobotModel() };
 
 	assert(robot->getName() == "panda");
@@ -40,7 +36,6 @@
 	auto cartesian = std::make_shared<solvers::CartesianPath>();
 	cartesian->setJumpThreshold(2.0);
 
-<<<<<<< HEAD
 	const auto ptp = [&node]() {
 		auto pp{ std::make_shared<solvers::PipelinePlanner>(node, "pilz_industrial_motion_planner", "PTP") };
 		return pp;
@@ -50,13 +45,6 @@
 		auto pp{ std::make_shared<solvers::PipelinePlanner>(node, "ompl", "RRTConnectkConfigDefault") };
 		return pp;
 	}();
-=======
-	auto ptp = std::make_shared<solvers::PipelinePlanner>("pilz_industrial_motion_planner");
-	ptp->setPlannerId("PTP");
-
-	auto rrtconnect = std::make_shared<solvers::PipelinePlanner>("ompl");
-	rrtconnect->setPlannerId("RRTConnect");
->>>>>>> 55c4b52b
 
 	// target end state for all Task plans
 	std::map<std::string, double> target_state;
@@ -136,10 +124,6 @@
 	t.add(std::move(fallbacks));
 
 	try {
-<<<<<<< HEAD
-		std::cout << t << std::endl;
-=======
->>>>>>> 55c4b52b
 		t.plan();
 	} catch (const InitStageException& e) {
 		std::cout << e << std::endl;
