#include <rclcpp/rclcpp.hpp>

#include <moveit/robot_model/robot_model.h>
#include <moveit/planning_scene/planning_scene.h>

#include <moveit/task_constructor/task.h>
#include <moveit/task_constructor/container.h>
#include <moveit/task_constructor/solvers/cartesian_path.h>
#include <moveit/task_constructor/solvers/pipeline_planner.h>
#include <moveit/task_constructor/stages.h>

constexpr double TAU = 2 * M_PI;

using namespace moveit::task_constructor;

/** CurrentState -> Fallbacks( MoveTo<CartesianPath>, MoveTo<PTP>, MoveTo<OMPL> )*/
int main(int argc, char** argv) {
	rclcpp::init(argc, argv);
	auto node = rclcpp::Node::make_shared("mtc_tutorial");
	std::thread spinning_thread([node] { rclcpp::spin(node); });

	// setup Task
	Task t;
	t.loadRobotModel(node);
	const moveit::core::RobotModelConstPtr robot{ t.getRobotModel() };

	assert(robot->getName() == "panda");

	// setup solvers
	auto cartesian = std::make_shared<solvers::CartesianPath>();
	cartesian->setJumpThreshold(2.0);

	const auto ptp = [&node]() {
		auto pp{ std::make_shared<solvers::PipelinePlanner>(node, "pilz_industrial_motion_planner") };
		pp->setPlannerId("PTP");
		return pp;
	}();

	const auto rrtconnect = [&node]() {
		auto pp{ std::make_shared<solvers::PipelinePlanner>(node, "ompl") };
		pp->setPlannerId("RRTConnect");
		return pp;
	}();

	// target state for Task
	std::map<std::string, double> target_state;
	robot->getJointModelGroup("panda_arm")->getVariableDefaultPositions("ready", target_state);
	target_state["panda_joint1"] = +TAU / 8;

	// define initial scenes
	auto initial_scene{ std::make_shared<planning_scene::PlanningScene>(robot) };
	initial_scene->getCurrentStateNonConst().setToDefaultValues(robot->getJointModelGroup("panda_arm"), "ready");

	auto initial_alternatives = std::make_unique<Alternatives>("initial states");

	{
		// can reach target with Cartesian motion
		auto fixed{ std::make_unique<stages::FixedState>("current state") };
		auto scene{ initial_scene->diff() };
		scene->getCurrentStateNonConst().setVariablePositions({ { "panda_joint1", -TAU / 8 } });
		fixed->setState(scene);
		initial_alternatives->add(std::move(fixed));
	}
	{
		// Cartesian motion to target is impossible, but PTP is collision-free
		auto fixed{ std::make_unique<stages::FixedState>("current state") };
		auto scene{ initial_scene->diff() };
		scene->getCurrentStateNonConst().setVariablePositions({
		    { "panda_joint1", +TAU / 8 },
		    { "panda_joint4", 0 },
		});
		fixed->setState(scene);
		initial_alternatives->add(std::move(fixed));
	}
	{
		// Cartesian and PTP motion to target would be in collision
		auto fixed = std::make_unique<stages::FixedState>("current state");
		auto scene{ initial_scene->diff() };
		scene->getCurrentStateNonConst().setVariablePositions({ { "panda_joint1", -TAU / 8 } });
		scene->processCollisionObjectMsg([]() {
			moveit_msgs::msg::CollisionObject co;
			co.id = "box";
			co.header.frame_id = "panda_link0";
			co.operation = co.ADD;
<<<<<<< HEAD
			co.pose = []() {
				geometry_msgs::msg::Pose p;
=======
			auto& pose{ co.pose };
			pose = []() {
				geometry_msgs::Pose p;
>>>>>>> 38cc5613
				p.position.x = 0.3;
				p.position.y = 0.0;
				p.position.z = 0.64 / 2;
				p.orientation.w = 1.0;
				return p;
			}();
			co.primitives.push_back([]() {
				shape_msgs::msg::SolidPrimitive sp;
				sp.type = sp.BOX;
				sp.dimensions = { 0.2, 0.05, 0.64 };
				return sp;
			}());
			return co;
		}());
		fixed->setState(scene);
		initial_alternatives->add(std::move(fixed));
	}

	t.add(std::move(initial_alternatives));

	// fallbacks to reach target_state
	auto fallbacks = std::make_unique<Fallbacks>("move to other side");

	auto add_to_fallbacks{ [&](auto& solver, auto& name) {
		auto move_to = std::make_unique<stages::MoveTo>(name, solver);
		move_to->setGroup("panda_arm");
		move_to->setGoal(target_state);
		fallbacks->add(std::move(move_to));
	} };
	add_to_fallbacks(cartesian, "Cartesian path");
	add_to_fallbacks(ptp, "PTP path");
	add_to_fallbacks(rrtconnect, "RRT path");

	t.add(std::move(fallbacks));

	try {
		std::cout << t << std::endl;
		t.plan();
	} catch (const InitStageException& e) {
		std::cout << e << std::endl;
	}

	// keep alive for interactive inspection in rviz
	spinning_thread.join();

	return 0;
}<|MERGE_RESOLUTION|>--- conflicted
+++ resolved
@@ -82,14 +82,8 @@
 			co.id = "box";
 			co.header.frame_id = "panda_link0";
 			co.operation = co.ADD;
-<<<<<<< HEAD
 			co.pose = []() {
 				geometry_msgs::msg::Pose p;
-=======
-			auto& pose{ co.pose };
-			pose = []() {
-				geometry_msgs::Pose p;
->>>>>>> 38cc5613
 				p.position.x = 0.3;
 				p.position.y = 0.0;
 				p.position.z = 0.64 / 2;
