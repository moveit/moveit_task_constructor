--- conflicted
+++ resolved
@@ -26,10 +26,7 @@
 
 	// setup Task
 	Task t;
-<<<<<<< HEAD
-=======
 	t.setName("fallback strategies in MoveTo");
->>>>>>> f79c6c53
 	t.loadRobotModel(node);
 	const moveit::core::RobotModelConstPtr robot{ t.getRobotModel() };
 
@@ -40,22 +37,12 @@
 	cartesian->setJumpThreshold(2.0);
 
 	const auto ptp = [&node]() {
-<<<<<<< HEAD
-		auto pp{ std::make_shared<solvers::PipelinePlanner>(node, "pilz_industrial_motion_planner") };
-		pp->setPlannerId("PTP");
-=======
 		auto pp{ std::make_shared<solvers::PipelinePlanner>(node, "pilz_industrial_motion_planner", "PTP") };
->>>>>>> f79c6c53
 		return pp;
 	}();
 
 	const auto rrtconnect = [&node]() {
-<<<<<<< HEAD
-		auto pp{ std::make_shared<solvers::PipelinePlanner>(node, "ompl") };
-		pp->setPlannerId("RRTConnect");
-=======
 		auto pp{ std::make_shared<solvers::PipelinePlanner>(node, "ompl", "RRTConnectkConfigDefault") };
->>>>>>> f79c6c53
 		return pp;
 	}();
 
@@ -137,10 +124,6 @@
 	t.add(std::move(fallbacks));
 
 	try {
-<<<<<<< HEAD
-		std::cout << t << std::endl;
-=======
->>>>>>> f79c6c53
 		t.plan();
 	} catch (const InitStageException& e) {
 		std::cout << e << std::endl;
