--- conflicted
+++ resolved
@@ -1,32 +1,15 @@
 Panels:
-  - Class: rviz_common/Displays
-    Help Height: 78
+  - Class: rviz/Displays
+    Help Height: 84
     Name: Displays
     Property Tree Widget:
       Expanded:
-        - /Global Options1
-        - /Status1
         - /Motion Planning Tasks1
-<<<<<<< HEAD
-        - /PlanningScene1
-      Splitter Ratio: 0.5
-    Tree Height: 439
-  - Class: rviz_common/Selection
-    Name: Selection
-  - Class: rviz_common/Tool Properties
-    Expanded:
-      - /2D Goal Pose1
-      - /Publish Point1
-    Name: Tool Properties
-    Splitter Ratio: 0.5886790156364441
-  - Class: rviz_common/Views
-=======
       Splitter Ratio: 0.5393258333206177
     Tree Height: 597
   - Class: rviz/Help
     Name: Help
   - Class: rviz/Views
->>>>>>> 55c4b52b
     Expanded:
       - /Current View1
     Name: Views
@@ -40,27 +23,12 @@
     Name: Motion Planning Tasks
     Tasks View:
       property_splitter:
-<<<<<<< HEAD
-        - 197
-        - 121
-=======
         - 600
         - 0
->>>>>>> 55c4b52b
       solution_sorting:
-        column: 0
-        order: 1
+        column: 1
+        order: 0
       solutions_splitter:
-<<<<<<< HEAD
-        - 397
-        - 198
-      solutions_view_columns: ~
-      tasks_view_columns:
-        - 295
-        - 26
-        - 26
-        - 48
-=======
         - 223
         - 72
       solutions_view_columns: ~
@@ -73,13 +41,12 @@
   PromptSaveOnExit: true
 Toolbars:
   toolButtonStyle: 2
->>>>>>> 55c4b52b
 Visualization Manager:
   Class: ""
   Displays:
     - Alpha: 0.5
       Cell Size: 1
-      Class: rviz_default_plugins/Grid
+      Class: rviz/Grid
       Color: 160; 160; 164
       Enabled: true
       Line Style:
@@ -95,8 +62,6 @@
       Plane Cell Count: 10
       Reference Frame: <Fixed Frame>
       Value: true
-<<<<<<< HEAD
-=======
     - Class: moveit_rviz_plugin/PlanningScene
       Enabled: true
       Move Group Namespace: ""
@@ -181,7 +146,6 @@
         Show Robot Collision: false
         Show Robot Visual: true
       Value: true
->>>>>>> 55c4b52b
     - Class: moveit_task_constructor/Motion Planning Tasks
       Enabled: true
       Interrupt Display: false
@@ -257,11 +221,7 @@
             Show Axes: false
             Show Trail: false
             Value: true
-<<<<<<< HEAD
-        Robot Alpha: 0.5
-=======
         Robot Alpha: 1
->>>>>>> 55c4b52b
         Show Robot Collision: false
         Show Robot Visual: true
         Use Fixed Robot Color: false
@@ -275,215 +235,63 @@
         Voxel Coloring: Z-Axis
         Voxel Rendering: Occupied Voxels
       Show Trail: false
-<<<<<<< HEAD
-      State Display Time: 0.05 s
-      Task Solution Topic: /solution
-      Tasks:
-        Cartesian Path: 0
-=======
       State Display Time: REALTIME
       Task Solution Topic: /mtc_tutorial/solution
       Tasks:
         {}
->>>>>>> 55c4b52b
       Trail Step Size: 1
-      Value: true
-    - Class: moveit_rviz_plugin/PlanningScene
-      Enabled: true
-      Move Group Namespace: ""
-      Name: PlanningScene
-      Planning Scene Topic: /monitored_planning_scene
-      Robot Description: robot_description
-      Scene Geometry:
-        Scene Alpha: 0.8999999761581421
-        Scene Color: 50; 230; 50
-        Scene Display Time: 0.009999999776482582
-        Show Scene Geometry: true
-        Voxel Coloring: Z-Axis
-        Voxel Rendering: Occupied Voxels
-      Scene Robot:
-        Attached Body Color: 150; 50; 150
-        Links:
-          All Links Enabled: true
-          Expand Joint Details: false
-          Expand Link Details: false
-          Expand Tree: false
-          Link Tree Style: Links in Alphabetic Order
-          panda_hand:
-            Alpha: 1
-            Show Axes: false
-            Show Trail: false
-            Value: true
-          panda_leftfinger:
-            Alpha: 1
-            Show Axes: false
-            Show Trail: false
-            Value: true
-          panda_link0:
-            Alpha: 1
-            Show Axes: false
-            Show Trail: false
-            Value: true
-          panda_link1:
-            Alpha: 1
-            Show Axes: false
-            Show Trail: false
-            Value: true
-          panda_link2:
-            Alpha: 1
-            Show Axes: false
-            Show Trail: false
-            Value: true
-          panda_link3:
-            Alpha: 1
-            Show Axes: false
-            Show Trail: false
-            Value: true
-          panda_link4:
-            Alpha: 1
-            Show Axes: false
-            Show Trail: false
-            Value: true
-          panda_link5:
-            Alpha: 1
-            Show Axes: false
-            Show Trail: false
-            Value: true
-          panda_link6:
-            Alpha: 1
-            Show Axes: false
-            Show Trail: false
-            Value: true
-          panda_link7:
-            Alpha: 1
-            Show Axes: false
-            Show Trail: false
-            Value: true
-          panda_link8:
-            Alpha: 1
-            Show Axes: false
-            Show Trail: false
-          panda_rightfinger:
-            Alpha: 1
-            Show Axes: false
-            Show Trail: false
-            Value: true
-        Robot Alpha: 1
-        Show Robot Collision: false
-        Show Robot Visual: true
       Value: true
   Enabled: true
   Global Options:
     Background Color: 48; 48; 48
+    Default Light: true
     Fixed Frame: panda_link0
     Frame Rate: 30
   Name: root
   Tools:
-    - Class: rviz_default_plugins/Interact
+    - Class: rviz/Interact
       Hide Inactive Objects: true
-    - Class: rviz_default_plugins/MoveCamera
-    - Class: rviz_default_plugins/Select
-    - Class: rviz_default_plugins/FocusCamera
-    - Class: rviz_default_plugins/Measure
-      Line color: 128; 128; 0
-    - Class: rviz_default_plugins/SetInitialPose
-      Topic:
-        Depth: 5
-        Durability Policy: Volatile
-        History Policy: Keep Last
-        Reliability Policy: Reliable
-        Value: /initialpose
-    - Class: rviz_default_plugins/SetGoal
-      Topic:
-        Depth: 5
-        Durability Policy: Volatile
-        History Policy: Keep Last
-        Reliability Policy: Reliable
-        Value: /goal_pose
-    - Class: rviz_default_plugins/PublishPoint
-      Single click: true
-      Topic:
-        Depth: 5
-        Durability Policy: Volatile
-        History Policy: Keep Last
-        Reliability Policy: Reliable
-        Value: /clicked_point
-  Transformation:
-    Current:
-      Class: rviz_default_plugins/TF
+    - Class: rviz/MoveCamera
+    - Class: rviz/Select
   Value: true
   Views:
     Current:
-<<<<<<< HEAD
-      Class: rviz_default_plugins/Orbit
-      Distance: 3.8008623123168945
-=======
       Class: rviz/Orbit
       Distance: 1.7952697277069092
->>>>>>> 55c4b52b
       Enable Stereo Rendering:
         Stereo Eye Separation: 0.05999999865889549
         Stereo Focal Distance: 1
         Swap Stereo Eyes: false
         Value: false
+      Field of View: 0.7853981852531433
       Focal Point:
-<<<<<<< HEAD
-        X: 0
-        Y: 0
-        Z: 0
-=======
         X: 0.18215136229991913
         Y: 0.0822998434305191
         Z: 0.374462366104126
->>>>>>> 55c4b52b
       Focal Shape Fixed Size: true
       Focal Shape Size: 0.05000000074505806
       Invert Z Axis: false
       Name: Current View
       Near Clip Distance: 0.009999999776482582
-<<<<<<< HEAD
-      Pitch: 0.645397961139679
-      Target Frame: <Fixed Frame>
-      Value: Orbit (rviz)
-      Yaw: 0.7453980445861816
-=======
       Pitch: 0.48479723930358887
       Target Frame: panda_link0
       Yaw: 5.5999436378479
->>>>>>> 55c4b52b
     Saved: ~
 Window Geometry:
   Displays:
     collapsed: false
-<<<<<<< HEAD
-  Height: 1043
-=======
   Height: 861
   Help:
     collapsed: false
->>>>>>> 55c4b52b
   Hide Left Dock: false
   Hide Right Dock: false
   Motion Planning Tasks:
     collapsed: false
   Motion Planning Tasks - Slider:
     collapsed: false
-<<<<<<< HEAD
-  QMainWindow State: 000000ff00000000fd000000040000000000000257000003bdfc020000000ffb0000001200530065006c0065006300740069006f006e00000001e10000009b0000005c00fffffffb0000001e0054006f006f006c002000500072006f007000650072007400690065007302000001ed000001df00000185000000a3fb000000120056006900650077007300200054006f006f02000001df000002110000018500000122fb000000200054006f006f006c002000500072006f0070006500720074006900650073003203000002880000011d000002210000017afb000000100044006900730070006c006100790073010000003b00000240000000c700fffffffb0000002000730065006c0065006300740069006f006e00200062007500660066006500720200000138000000aa0000023a00000294fb00000014005700690064006500530074006500720065006f02000000e6000000d2000003ee0000030bfb0000000c004b0069006e0065006300740200000186000001060000030c00000261fb0000003c005400720061006a006500630074006f007200790020002d0020005400720061006a006500630074006f0072007900200053006c00690064006500720000000000ffffffff0000000000000000fb000000280020002d0020005400720061006a006500630074006f0072007900200053006c00690064006500720000000000ffffffff0000000000000000fb00000044004d006f00740069006f006e0050006c0061006e006e0069006e00670020002d0020005400720061006a006500630074006f0072007900200053006c00690064006500720000000000ffffffff0000000000000000fb0000001c004d006f00740069006f006e0050006c0061006e006e0069006e00670100000158000001b00000000000000000fb000000120020002d00200053006c00690064006500720000000000ffffffff0000000000000000fb0000002a004d006f00740069006f006e00200050006c0061006e006e0069006e00670020005400610073006b0073010000028100000177000000e300fffffffb0000003c004d006f00740069006f006e00200050006c0061006e006e0069006e00670020005400610073006b00730020002d00200053006c00690064006500720000000000ffffffff0000003f00ffffff000000010000010f000003bdfc0200000003fb0000001e0054006f006f006c002000500072006f00700065007200740069006500730100000041000000780000000000000000fb0000000a00560069006500770073010000003b000003bd000000a000fffffffb0000001200530065006c0065006300740069006f006e010000025a000000b200000000000000000000000200000490000000a9fc0100000001fb0000000a00560069006500770073030000004e00000080000002e10000019700000003000004420000003efc0100000002fb0000000800540069006d00650100000000000004420000000000000000fb0000000800540069006d006501000000000000045000000000000000000000040e000003bd00000004000000040000000800000008fc0000000100000002000000010000000a0054006f006f006c00730100000000ffffffff0000000000000000
-  Selection:
-    collapsed: false
-  Tool Properties:
-    collapsed: false
-  Views:
-    collapsed: false
-  Width: 1920
-  X: 0
-  Y: 0
-=======
   QMainWindow State: 000000ff00000000fd00000002000000000000015600000303fc020000000efc0000003d00000303000000e60100001cfa000000000100000002fb000000100044006900730070006c0061007900730100000000000001770000015600fffffffb0000000a005600690065007700730100000000ffffffff0000010000fffffffb0000000800480065006c00700000000342000000bb0000006e00fffffffb0000000c00430061006d00650072006100000002ff000001610000000000000000fb0000001e004d006f00740069006f006e00200050006c0061006e006e0069006e00670100000374000001890000000000000000fb0000002e004d006f00740069006f006e0050006c0061006e006e0069006e00670020002d00200053006c0069006400650072010000026f000000480000000000000000fb0000001c004d006f00740069006f006e0050006c0061006e006e0069006e00670000000294000002410000000000000000fb00000024005200760069007a00560069007300750061006c0054006f006f006c0073004700750069000000027d0000004b0000000000000000fb0000001c004d006f00740069006f006e0050006c0061006e006e0069006e0067010000034f000001fb0000000000000000fb0000001c004d006f00740069006f006e0050006c0061006e006e0069006e0067010000032d000001fb0000000000000000fb00000044004d006f00740069006f006e0050006c0061006e006e0069006e00670020002d0020005400720061006a006500630074006f0072007900200053006c00690064006500720000000000ffffffff0000000000000000fb0000003c005400720061006a006500630074006f007200790020002d0020005400720061006a006500630074006f0072007900200053006c00690064006500720000000000ffffffff0000000000000000fb000000120020002d00200053006c00690064006500720000000000ffffffff0000000000000000fb000000280020002d0020005400720061006a006500630074006f0072007900200053006c00690064006500720000000000ffffffff0000000000000000fb0000001c004d006f00740069006f006e0050006c0061006e006e0069006e0067000000013d000001a60000000000000000000000010000012b00000303fc0200000002fb0000002a004d006f00740069006f006e00200050006c0061006e006e0069006e00670020005400610073006b0073010000003d00000292000000e800fffffffb0000003c004d006f00740069006f006e00200050006c0061006e006e0069006e00670020005400610073006b00730020002d00200053006c006900640065007201000002d50000006b0000004100ffffff0000031d0000030300000001000000020000000100000002fc0000000100000002000000010000000a0054006f006f006c00730100000000ffffffff0000000000000000
   Views:
     collapsed: false
   Width: 1450
   X: 1920
-  Y: 28
->>>>>>> 55c4b52b
+  Y: 28