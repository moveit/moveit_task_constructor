# To use:
#
#     pre-commit run -a
#
# Or:
#
#     pre-commit install  # (runs every time you commit in git)
#
# To update this file:
#
#     pre-commit autoupdate
#
# See https://github.com/pre-commit/pre-commit

repos:
  # Standard hooks
  - repo: https://github.com/pre-commit/pre-commit-hooks
    rev: v4.0.1
    hooks:
      - id: check-added-large-files
      - id: check-case-conflict
      - id: check-merge-conflict
      - id: check-symlinks
      - id: check-xml
      - id: check-yaml
      - id: debug-statements
      - id: end-of-file-fixer
      - id: mixed-line-ending
      - id: trailing-whitespace

  - repo: https://github.com/psf/black
<<<<<<< HEAD
    rev: 22.3.0
=======
    rev: 24.8.0
>>>>>>> 99ccc115
    hooks:
      - id: black
        args: ["--line-length", "100"]

  - repo: local
    hooks:
      - id: clang-format
        name: clang-format
        description: Format files with ClangFormat.
        entry: clang-format-12
        language: system
        files: \.(c|cc|cxx|cpp|frag|glsl|h|hpp|hxx|ih|ispc|ipp|java|js|m|proto|vert)$
        args: ["-fallback-style=none", "-i"]<|MERGE_RESOLUTION|>--- conflicted
+++ resolved
@@ -29,11 +29,7 @@
       - id: trailing-whitespace
 
   - repo: https://github.com/psf/black
-<<<<<<< HEAD
-    rev: 22.3.0
-=======
     rev: 24.8.0
->>>>>>> 99ccc115
     hooks:
       - id: black
         args: ["--line-length", "100"]
